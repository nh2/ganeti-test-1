#
#

# Copyright (C) 2011 Google Inc.
#
# This program is free software; you can redistribute it and/or modify
# it under the terms of the GNU General Public License as published by
# the Free Software Foundation; either version 2 of the License, or
# (at your option) any later version.
#
# This program is distributed in the hope that it will be useful, but
# WITHOUT ANY WARRANTY; without even the implied warranty of
# MERCHANTABILITY or FITNESS FOR A PARTICULAR PURPOSE.  See the GNU
# General Public License for more details.
#
# You should have received a copy of the GNU General Public License
# along with this program; if not, write to the Free Software
# Foundation, Inc., 51 Franklin Street, Fifth Floor, Boston, MA
# 02110-1301, USA.

"""Script to ensure permissions on files/dirs are accurate.

"""

import os
import os.path
import optparse
import sys
import logging

from ganeti import constants
from ganeti import errors
from ganeti import runtime
from ganeti import ssconf
from ganeti import utils
from ganeti import cli
from ganeti import pathutils


(DIR,
 FILE,
 QUEUE_DIR) = range(1, 4)

ALL_TYPES = frozenset([
  DIR,
  FILE,
  QUEUE_DIR,
  ])


def RecursiveEnsure(path, uid, gid, dir_perm, file_perm):
  """Ensures permissions recursively down a directory.

  This functions walks the path and sets permissions accordingly.

  @param path: The absolute path to walk
  @param uid: The uid used as owner
  @param gid: The gid used as group
  @param dir_perm: The permission bits set for directories
  @param file_perm: The permission bits set for files

  """
  assert os.path.isabs(path), "Path %s is not absolute" % path
  assert os.path.isdir(path), "Path %s is not a dir" % path

  logging.debug("Recursively processing %s", path)

  for root, dirs, files in os.walk(path):
    for subdir in dirs:
      utils.EnforcePermission(os.path.join(root, subdir), dir_perm, uid=uid,
                              gid=gid)

    for filename in files:
      utils.EnforcePermission(os.path.join(root, filename), file_perm, uid=uid,
                              gid=gid)


def EnsureQueueDir(path, mode, uid, gid):
  """Sets the correct permissions on all job files in the queue.

  @param path: Directory path
  @param mode: Wanted file mode
  @param uid: Wanted user ID
  @param gid: Wanted group ID

  """
  for filename in utils.ListVisibleFiles(path):
    if constants.JOB_FILE_RE.match(filename):
      utils.EnforcePermission(utils.PathJoin(path, filename), mode, uid=uid,
                              gid=gid)


def ProcessPath(path):
  """Processes a path component.

  @param path: A tuple of the path component to process

  """
  (pathname, pathtype, mode, uid, gid) = path[0:5]

  assert pathtype in ALL_TYPES

  if pathtype in (DIR, QUEUE_DIR):
    # No additional parameters
    assert len(path[5:]) == 0
    if pathtype == DIR:
      utils.MakeDirWithPerm(pathname, mode, uid, gid)
    elif pathtype == QUEUE_DIR:
      EnsureQueueDir(pathname, mode, uid, gid)
  elif pathtype == FILE:
    (must_exist, ) = path[5:]
    utils.EnforcePermission(pathname, mode, uid=uid, gid=gid,
                            must_exist=must_exist)


def GetPaths():
  """Returns a tuple of path objects to process.

  """
  getent = runtime.GetEnts()
  masterd_log = constants.DAEMONS_LOGFILES[constants.MASTERD]
  noded_log = constants.DAEMONS_LOGFILES[constants.NODED]
  confd_log = constants.DAEMONS_LOGFILES[constants.CONFD]
  rapi_log = constants.DAEMONS_LOGFILES[constants.RAPI]

  rapi_dir = os.path.join(pathutils.DATA_DIR, "rapi")
  cleaner_log_dir = os.path.join(pathutils.LOG_DIR, "cleaner")
  master_cleaner_log_dir = os.path.join(pathutils.LOG_DIR, "master-cleaner")

  paths = [
    (pathutils.DATA_DIR, DIR, 0755, getent.masterd_uid,
     getent.masterd_gid),
    (pathutils.CLUSTER_DOMAIN_SECRET_FILE, FILE, 0640,
     getent.masterd_uid, getent.masterd_gid, False),
    (pathutils.CLUSTER_CONF_FILE, FILE, 0640, getent.masterd_uid,
     getent.confd_gid, False),
    (pathutils.CONFD_HMAC_KEY, FILE, 0440, getent.confd_uid,
     getent.masterd_gid, False),
    (pathutils.SSH_KNOWN_HOSTS_FILE, FILE, 0644, getent.masterd_uid,
     getent.masterd_gid, False),
    (pathutils.RAPI_CERT_FILE, FILE, 0440, getent.rapi_uid,
     getent.masterd_gid, False),
    (pathutils.SPICE_CERT_FILE, FILE, 0440, getent.noded_uid,
     getent.masterd_gid, False),
    (pathutils.SPICE_CACERT_FILE, FILE, 0440, getent.noded_uid,
     getent.masterd_gid, False),
    (pathutils.NODED_CERT_FILE, FILE, 0440, getent.masterd_uid,
     getent.masterd_gid, False),
    ]

  ss = ssconf.SimpleStore()
  for ss_path in ss.GetFileList():
    paths.append((ss_path, FILE, constants.SS_FILE_PERMS,
                  getent.noded_uid, getent.noded_gid, False))

  paths.extend([
    (pathutils.QUEUE_DIR, DIR, 0700, getent.masterd_uid,
     getent.masterd_gid),
    (pathutils.QUEUE_DIR, QUEUE_DIR, 0600, getent.masterd_uid,
     getent.masterd_gid),
    (pathutils.JOB_QUEUE_LOCK_FILE, FILE, 0600,
     getent.masterd_uid, getent.masterd_gid, False),
    (pathutils.JOB_QUEUE_SERIAL_FILE, FILE, 0600,
     getent.masterd_uid, getent.masterd_gid, False),
    (pathutils.JOB_QUEUE_VERSION_FILE, FILE, 0600,
     getent.masterd_uid, getent.masterd_gid, False),
    (pathutils.JOB_QUEUE_ARCHIVE_DIR, DIR, 0700,
     getent.masterd_uid, getent.masterd_gid),
    (rapi_dir, DIR, 0750, getent.rapi_uid, getent.masterd_gid),
    (pathutils.RAPI_USERS_FILE, FILE, 0640, getent.rapi_uid,
     getent.masterd_gid, False),
    (pathutils.RUN_DIR, DIR, 0775, getent.masterd_uid,
     getent.daemons_gid),
    (pathutils.SOCKET_DIR, DIR, 0750, getent.masterd_uid,
     getent.daemons_gid),
<<<<<<< HEAD
    (pathutils.MASTER_SOCKET, FILE, 0770, getent.masterd_uid,
=======
    (constants.MASTER_SOCKET, FILE, 0660, getent.masterd_uid,
>>>>>>> 48e3db76
     getent.daemons_gid, False),
    (pathutils.BDEV_CACHE_DIR, DIR, 0755, getent.noded_uid,
     getent.masterd_gid),
    (pathutils.UIDPOOL_LOCKDIR, DIR, 0750, getent.noded_uid,
     getent.masterd_gid),
    (pathutils.DISK_LINKS_DIR, DIR, 0755, getent.noded_uid,
     getent.masterd_gid),
    (pathutils.CRYPTO_KEYS_DIR, DIR, 0700, getent.noded_uid,
     getent.masterd_gid),
    (pathutils.IMPORT_EXPORT_DIR, DIR, 0755, getent.noded_uid,
     getent.masterd_gid),
    (pathutils.LOG_DIR, DIR, 0770, getent.masterd_uid,
     getent.daemons_gid),
    (masterd_log, FILE, 0600, getent.masterd_uid, getent.masterd_gid,
     False),
    (confd_log, FILE, 0600, getent.confd_uid, getent.masterd_gid, False),
    (noded_log, FILE, 0600, getent.noded_uid, getent.masterd_gid, False),
    (rapi_log, FILE, 0600, getent.rapi_uid, getent.masterd_gid, False),
    (pathutils.LOG_OS_DIR, DIR, 0750, getent.masterd_uid,
     getent.daemons_gid),
    (cleaner_log_dir, DIR, 0750, getent.noded_uid, getent.noded_gid),
    (master_cleaner_log_dir, DIR, 0750, getent.masterd_uid, getent.masterd_gid),
    ])

  return paths


def SetupLogging(opts):
  """Configures the logging module.

  """
  formatter = logging.Formatter("%(asctime)s: %(message)s")

  stderr_handler = logging.StreamHandler()
  stderr_handler.setFormatter(formatter)
  if opts.debug:
    stderr_handler.setLevel(logging.NOTSET)
  elif opts.verbose:
    stderr_handler.setLevel(logging.INFO)
  else:
    stderr_handler.setLevel(logging.WARNING)

  root_logger = logging.getLogger("")
  root_logger.setLevel(logging.NOTSET)
  root_logger.addHandler(stderr_handler)


def ParseOptions():
  """Parses the options passed to the program.

  @return: Options and arguments

  """
  program = os.path.basename(sys.argv[0])

  parser = optparse.OptionParser(usage="%%prog [--full-run]",
                                 prog=program)
  parser.add_option(cli.DEBUG_OPT)
  parser.add_option(cli.VERBOSE_OPT)
  parser.add_option("--full-run", "-f", dest="full_run", action="store_true",
                    default=False, help=("Make a full run and set permissions"
                                         " on archived jobs (time consuming)"))

  return parser.parse_args()


def Main():
  """Main routine.

  """
  (opts, _) = ParseOptions()

  SetupLogging(opts)

  if opts.full_run:
    logging.info("Running in full mode")

  getent = runtime.GetEnts()

  try:
    for path in GetPaths():
      ProcessPath(path)

    if opts.full_run:
      RecursiveEnsure(pathutils.JOB_QUEUE_ARCHIVE_DIR, getent.masterd_uid,
                      getent.masterd_gid, 0700, 0600)
  except errors.GenericError, err:
    logging.error("An error occurred while setting permissions: %s", err)
    return constants.EXIT_FAILURE

  return constants.EXIT_SUCCESS<|MERGE_RESOLUTION|>--- conflicted
+++ resolved
@@ -173,11 +173,7 @@
      getent.daemons_gid),
     (pathutils.SOCKET_DIR, DIR, 0750, getent.masterd_uid,
      getent.daemons_gid),
-<<<<<<< HEAD
-    (pathutils.MASTER_SOCKET, FILE, 0770, getent.masterd_uid,
-=======
-    (constants.MASTER_SOCKET, FILE, 0660, getent.masterd_uid,
->>>>>>> 48e3db76
+    (pathutils.MASTER_SOCKET, FILE, 0660, getent.masterd_uid,
      getent.daemons_gid, False),
     (pathutils.BDEV_CACHE_DIR, DIR, 0755, getent.noded_uid,
      getent.masterd_gid),
