#
#

# Copyright (C) 2006, 2007, 2008, 2009, 2010, 2011, 2012, 2013, 2014 Google Inc.
#
# This program is free software; you can redistribute it and/or modify
# it under the terms of the GNU General Public License as published by
# the Free Software Foundation; either version 2 of the License, or
# (at your option) any later version.
#
# This program is distributed in the hope that it will be useful, but
# WITHOUT ANY WARRANTY; without even the implied warranty of
# MERCHANTABILITY or FITNESS FOR A PARTICULAR PURPOSE.  See the GNU
# General Public License for more details.
#
# You should have received a copy of the GNU General Public License
# along with this program; if not, write to the Free Software
# Foundation, Inc., 51 Franklin Street, Fifth Floor, Boston, MA
# 02110-1301, USA.


"""Logical units dealing with the cluster."""

import copy
import itertools
import logging
import operator
import os
import re
import time

from ganeti import compat
from ganeti import constants
from ganeti import errors
from ganeti import hypervisor
from ganeti import locking
from ganeti import masterd
from ganeti import netutils
from ganeti import objects
from ganeti import opcodes
from ganeti import pathutils
from ganeti import query
import ganeti.rpc.node as rpc
from ganeti import runtime
from ganeti import ssh
from ganeti import uidpool
from ganeti import utils
from ganeti import vcluster

from ganeti.cmdlib.base import NoHooksLU, QueryBase, LogicalUnit, \
  ResultWithJobs
from ganeti.cmdlib.common import ShareAll, RunPostHook, \
  ComputeAncillaryFiles, RedistributeAncillaryFiles, UploadHelper, \
  GetWantedInstances, MergeAndVerifyHvState, MergeAndVerifyDiskState, \
  GetUpdatedIPolicy, ComputeNewInstanceViolations, GetUpdatedParams, \
  CheckOSParams, CheckHVParams, AdjustCandidatePool, CheckNodePVs, \
  ComputeIPolicyInstanceViolation, AnnotateDiskParams, SupportsOob, \
  CheckIpolicyVsDiskTemplates, CheckDiskAccessModeValidity, \
<<<<<<< HEAD
  CheckDiskAccessModeConsistency, CreateNewClientCert, \
  AddInstanceCommunicationNetworkOp, ConnectInstanceCommunicationNetworkOp, \
  CheckImageValidity
=======
  CheckDiskAccessModeConsistency, CreateNewClientCert, EnsureKvmdOnNodes
>>>>>>> f2609511

import ganeti.masterd.instance


def _UpdateMasterClientCert(
    lu, cfg, master_uuid,
    client_cert=pathutils.NODED_CLIENT_CERT_FILE,
    client_cert_tmp=pathutils.NODED_CLIENT_CERT_FILE_TMP):
  """Renews the master's client certificate and propagates the config.

  @type lu: C{LogicalUnit}
  @param lu: the logical unit holding the config
  @type cfg: C{config.ConfigWriter}
  @param cfg: the cluster's configuration
  @type master_uuid: string
  @param master_uuid: the master node's UUID
  @type client_cert: string
  @param client_cert: the path of the client certificate
  @type client_cert_tmp: string
  @param client_cert_tmp: the temporary path of the client certificate
  @rtype: string
  @return: the digest of the newly created client certificate

  """
  client_digest = CreateNewClientCert(lu, master_uuid, filename=client_cert_tmp)
  cfg.AddNodeToCandidateCerts(master_uuid, client_digest)
  # This triggers an update of the config and distribution of it with the old
  # SSL certificate

  utils.RemoveFile(client_cert)
  utils.RenameFile(client_cert_tmp, client_cert)
  return client_digest


class LUClusterRenewCrypto(NoHooksLU):
  """Renew the cluster's crypto tokens.

  Note that most of this operation is done in gnt_cluster.py, this LU only
  takes care of the renewal of the client SSL certificates.

  """
  def Exec(self, feedback_fn):
    master_uuid = self.cfg.GetMasterNode()

    server_digest = utils.GetCertificateDigest(
      cert_filename=pathutils.NODED_CERT_FILE)
    self.cfg.AddNodeToCandidateCerts("%s-SERVER" % master_uuid,
                                     server_digest)
    try:
      old_master_digest = utils.GetCertificateDigest(
        cert_filename=pathutils.NODED_CLIENT_CERT_FILE)
      self.cfg.AddNodeToCandidateCerts("%s-OLDMASTER" % master_uuid,
                                       old_master_digest)
    except IOError:
      logging.info("No old certificate available.")

    new_master_digest = _UpdateMasterClientCert(self, self.cfg, master_uuid)

    self.cfg.AddNodeToCandidateCerts(master_uuid, new_master_digest)
    nodes = self.cfg.GetAllNodesInfo()
    for (node_uuid, node_info) in nodes.items():
      if node_uuid != master_uuid:
        new_digest = CreateNewClientCert(self, node_uuid)
        if node_info.master_candidate:
          self.cfg.AddNodeToCandidateCerts(node_uuid, new_digest)
    self.cfg.RemoveNodeFromCandidateCerts("%s-SERVER" % master_uuid)
    self.cfg.RemoveNodeFromCandidateCerts("%s-OLDMASTER" % master_uuid)
    # Trigger another update of the config now with the new master cert


class LUClusterActivateMasterIp(NoHooksLU):
  """Activate the master IP on the master node.

  """
  def Exec(self, feedback_fn):
    """Activate the master IP.

    """
    master_params = self.cfg.GetMasterNetworkParameters()
    ems = self.cfg.GetUseExternalMipScript()
    result = self.rpc.call_node_activate_master_ip(master_params.uuid,
                                                   master_params, ems)
    result.Raise("Could not activate the master IP")


class LUClusterDeactivateMasterIp(NoHooksLU):
  """Deactivate the master IP on the master node.

  """
  def Exec(self, feedback_fn):
    """Deactivate the master IP.

    """
    master_params = self.cfg.GetMasterNetworkParameters()
    ems = self.cfg.GetUseExternalMipScript()
    result = self.rpc.call_node_deactivate_master_ip(master_params.uuid,
                                                     master_params, ems)
    result.Raise("Could not deactivate the master IP")


class LUClusterConfigQuery(NoHooksLU):
  """Return configuration values.

  """
  REQ_BGL = False

  def CheckArguments(self):
    self.cq = ClusterQuery(None, self.op.output_fields, False)

  def ExpandNames(self):
    self.cq.ExpandNames(self)

  def DeclareLocks(self, level):
    self.cq.DeclareLocks(self, level)

  def Exec(self, feedback_fn):
    result = self.cq.OldStyleQuery(self)

    assert len(result) == 1

    return result[0]


class LUClusterDestroy(LogicalUnit):
  """Logical unit for destroying the cluster.

  """
  HPATH = "cluster-destroy"
  HTYPE = constants.HTYPE_CLUSTER

  def BuildHooksEnv(self):
    """Build hooks env.

    """
    return {
      "OP_TARGET": self.cfg.GetClusterName(),
      }

  def BuildHooksNodes(self):
    """Build hooks nodes.

    """
    return ([], [])

  def CheckPrereq(self):
    """Check prerequisites.

    This checks whether the cluster is empty.

    Any errors are signaled by raising errors.OpPrereqError.

    """
    master = self.cfg.GetMasterNode()

    nodelist = self.cfg.GetNodeList()
    if len(nodelist) != 1 or nodelist[0] != master:
      raise errors.OpPrereqError("There are still %d node(s) in"
                                 " this cluster." % (len(nodelist) - 1),
                                 errors.ECODE_INVAL)
    instancelist = self.cfg.GetInstanceList()
    if instancelist:
      raise errors.OpPrereqError("There are still %d instance(s) in"
                                 " this cluster." % len(instancelist),
                                 errors.ECODE_INVAL)

  def Exec(self, feedback_fn):
    """Destroys the cluster.

    """
    master_params = self.cfg.GetMasterNetworkParameters()

    # Run post hooks on master node before it's removed
    RunPostHook(self, self.cfg.GetNodeName(master_params.uuid))

    ems = self.cfg.GetUseExternalMipScript()
    result = self.rpc.call_node_deactivate_master_ip(master_params.uuid,
                                                     master_params, ems)
    result.Warn("Error disabling the master IP address", self.LogWarning)
    return master_params.uuid


class LUClusterPostInit(LogicalUnit):
  """Logical unit for running hooks after cluster initialization.

  """
  HPATH = "cluster-init"
  HTYPE = constants.HTYPE_CLUSTER

  def CheckArguments(self):
    self.master_uuid = self.cfg.GetMasterNode()
    self.master_ndparams = self.cfg.GetNdParams(self.cfg.GetMasterNodeInfo())

    # TODO: When Issue 584 is solved, and None is properly parsed when used
    # as a default value, ndparams.get(.., None) can be changed to
    # ndparams[..] to access the values directly

    # OpenvSwitch: Warn user if link is missing
    if (self.master_ndparams[constants.ND_OVS] and not
        self.master_ndparams.get(constants.ND_OVS_LINK, None)):
      self.LogInfo("No physical interface for OpenvSwitch was given."
                   " OpenvSwitch will not have an outside connection. This"
                   " might not be what you want.")

  def BuildHooksEnv(self):
    """Build hooks env.

    """
    return {
      "OP_TARGET": self.cfg.GetClusterName(),
      }

  def BuildHooksNodes(self):
    """Build hooks nodes.

    """
    return ([], [self.cfg.GetMasterNode()])

  def Exec(self, feedback_fn):
    """Create and configure Open vSwitch

    """
    if self.master_ndparams[constants.ND_OVS]:
      result = self.rpc.call_node_configure_ovs(
                 self.master_uuid,
                 self.master_ndparams[constants.ND_OVS_NAME],
                 self.master_ndparams.get(constants.ND_OVS_LINK, None))
      result.Raise("Could not successully configure Open vSwitch")

    _UpdateMasterClientCert(self, self.cfg, self.master_uuid)

    return True


class ClusterQuery(QueryBase):
  FIELDS = query.CLUSTER_FIELDS

  #: Do not sort (there is only one item)
  SORT_FIELD = None

  def ExpandNames(self, lu):
    lu.needed_locks = {}

    # The following variables interact with _QueryBase._GetNames
    self.wanted = locking.ALL_SET
    self.do_locking = self.use_locking

    if self.do_locking:
      raise errors.OpPrereqError("Can not use locking for cluster queries",
                                 errors.ECODE_INVAL)

  def DeclareLocks(self, lu, level):
    pass

  def _GetQueryData(self, lu):
    """Computes the list of nodes and their attributes.

    """
    if query.CQ_CONFIG in self.requested_data:
      cluster = lu.cfg.GetClusterInfo()
      nodes = lu.cfg.GetAllNodesInfo()
    else:
      cluster = NotImplemented
      nodes = NotImplemented

    if query.CQ_QUEUE_DRAINED in self.requested_data:
      drain_flag = os.path.exists(pathutils.JOB_QUEUE_DRAIN_FILE)
    else:
      drain_flag = NotImplemented

    if query.CQ_WATCHER_PAUSE in self.requested_data:
      master_node_uuid = lu.cfg.GetMasterNode()

      result = lu.rpc.call_get_watcher_pause(master_node_uuid)
      result.Raise("Can't retrieve watcher pause from master node '%s'" %
                   lu.cfg.GetMasterNodeName())

      watcher_pause = result.payload
    else:
      watcher_pause = NotImplemented

    return query.ClusterQueryData(cluster, nodes, drain_flag, watcher_pause)


class LUClusterQuery(NoHooksLU):
  """Query cluster configuration.

  """
  REQ_BGL = False

  def ExpandNames(self):
    self.needed_locks = {}

  def Exec(self, feedback_fn):
    """Return cluster config.

    """
    cluster = self.cfg.GetClusterInfo()
    os_hvp = {}

    # Filter just for enabled hypervisors
    for os_name, hv_dict in cluster.os_hvp.items():
      os_hvp[os_name] = {}
      for hv_name, hv_params in hv_dict.items():
        if hv_name in cluster.enabled_hypervisors:
          os_hvp[os_name][hv_name] = hv_params

    # Convert ip_family to ip_version
    primary_ip_version = constants.IP4_VERSION
    if cluster.primary_ip_family == netutils.IP6Address.family:
      primary_ip_version = constants.IP6_VERSION

    result = {
      "software_version": constants.RELEASE_VERSION,
      "protocol_version": constants.PROTOCOL_VERSION,
      "config_version": constants.CONFIG_VERSION,
      "os_api_version": max(constants.OS_API_VERSIONS),
      "export_version": constants.EXPORT_VERSION,
      "vcs_version": constants.VCS_VERSION,
      "architecture": runtime.GetArchInfo(),
      "name": cluster.cluster_name,
      "master": self.cfg.GetMasterNodeName(),
      "default_hypervisor": cluster.primary_hypervisor,
      "enabled_hypervisors": cluster.enabled_hypervisors,
      "hvparams": dict([(hypervisor_name, cluster.hvparams[hypervisor_name])
                        for hypervisor_name in cluster.enabled_hypervisors]),
      "os_hvp": os_hvp,
      "beparams": cluster.beparams,
      "osparams": cluster.osparams,
      "ipolicy": cluster.ipolicy,
      "nicparams": cluster.nicparams,
      "ndparams": cluster.ndparams,
      "diskparams": cluster.diskparams,
      "candidate_pool_size": cluster.candidate_pool_size,
      "max_running_jobs": cluster.max_running_jobs,
      "mac_prefix": cluster.mac_prefix,
      "master_netdev": cluster.master_netdev,
      "master_netmask": cluster.master_netmask,
      "use_external_mip_script": cluster.use_external_mip_script,
      "volume_group_name": cluster.volume_group_name,
      "drbd_usermode_helper": cluster.drbd_usermode_helper,
      "file_storage_dir": cluster.file_storage_dir,
      "shared_file_storage_dir": cluster.shared_file_storage_dir,
      "maintain_node_health": cluster.maintain_node_health,
      "ctime": cluster.ctime,
      "mtime": cluster.mtime,
      "uuid": cluster.uuid,
      "tags": list(cluster.GetTags()),
      "uid_pool": cluster.uid_pool,
      "default_iallocator": cluster.default_iallocator,
      "default_iallocator_params": cluster.default_iallocator_params,
      "reserved_lvs": cluster.reserved_lvs,
      "primary_ip_version": primary_ip_version,
      "prealloc_wipe_disks": cluster.prealloc_wipe_disks,
      "hidden_os": cluster.hidden_os,
      "blacklisted_os": cluster.blacklisted_os,
      "enabled_disk_templates": cluster.enabled_disk_templates,
<<<<<<< HEAD
      "install_image": cluster.install_image,
      "instance_communication_network": cluster.instance_communication_network,
      "compression_tools": cluster.compression_tools,
=======
      "enabled_user_shutdown": cluster.enabled_user_shutdown,
>>>>>>> f2609511
      }

    return result


class LUClusterRedistConf(NoHooksLU):
  """Force the redistribution of cluster configuration.

  This is a very simple LU.

  """
  REQ_BGL = False

  def ExpandNames(self):
    self.needed_locks = {
      locking.LEVEL_NODE: locking.ALL_SET,
      locking.LEVEL_NODE_ALLOC: locking.ALL_SET,
    }
    self.share_locks = ShareAll()

  def Exec(self, feedback_fn):
    """Redistribute the configuration.

    """
    self.cfg.Update(self.cfg.GetClusterInfo(), feedback_fn)
    RedistributeAncillaryFiles(self)


class LUClusterRename(LogicalUnit):
  """Rename the cluster.

  """
  HPATH = "cluster-rename"
  HTYPE = constants.HTYPE_CLUSTER

  def BuildHooksEnv(self):
    """Build hooks env.

    """
    return {
      "OP_TARGET": self.cfg.GetClusterName(),
      "NEW_NAME": self.op.name,
      }

  def BuildHooksNodes(self):
    """Build hooks nodes.

    """
    return ([self.cfg.GetMasterNode()], self.cfg.GetNodeList())

  def CheckPrereq(self):
    """Verify that the passed name is a valid one.

    """
    hostname = netutils.GetHostname(name=self.op.name,
                                    family=self.cfg.GetPrimaryIPFamily())

    new_name = hostname.name
    self.ip = new_ip = hostname.ip
    old_name = self.cfg.GetClusterName()
    old_ip = self.cfg.GetMasterIP()
    if new_name == old_name and new_ip == old_ip:
      raise errors.OpPrereqError("Neither the name nor the IP address of the"
                                 " cluster has changed",
                                 errors.ECODE_INVAL)
    if new_ip != old_ip:
      if netutils.TcpPing(new_ip, constants.DEFAULT_NODED_PORT):
        raise errors.OpPrereqError("The given cluster IP address (%s) is"
                                   " reachable on the network" %
                                   new_ip, errors.ECODE_NOTUNIQUE)

    self.op.name = new_name

  def Exec(self, feedback_fn):
    """Rename the cluster.

    """
    clustername = self.op.name
    new_ip = self.ip

    # shutdown the master IP
    master_params = self.cfg.GetMasterNetworkParameters()
    ems = self.cfg.GetUseExternalMipScript()
    result = self.rpc.call_node_deactivate_master_ip(master_params.uuid,
                                                     master_params, ems)
    result.Raise("Could not disable the master role")

    try:
      cluster = self.cfg.GetClusterInfo()
      cluster.cluster_name = clustername
      cluster.master_ip = new_ip
      self.cfg.Update(cluster, feedback_fn)

      # update the known hosts file
      ssh.WriteKnownHostsFile(self.cfg, pathutils.SSH_KNOWN_HOSTS_FILE)
      node_list = self.cfg.GetOnlineNodeList()
      try:
        node_list.remove(master_params.uuid)
      except ValueError:
        pass
      UploadHelper(self, node_list, pathutils.SSH_KNOWN_HOSTS_FILE)
    finally:
      master_params.ip = new_ip
      result = self.rpc.call_node_activate_master_ip(master_params.uuid,
                                                     master_params, ems)
      result.Warn("Could not re-enable the master role on the master,"
                  " please restart manually", self.LogWarning)

    return clustername


class LUClusterRepairDiskSizes(NoHooksLU):
  """Verifies the cluster disks sizes.

  """
  REQ_BGL = False

  def ExpandNames(self):
    if self.op.instances:
      (_, self.wanted_names) = GetWantedInstances(self, self.op.instances)
      # Not getting the node allocation lock as only a specific set of
      # instances (and their nodes) is going to be acquired
      self.needed_locks = {
        locking.LEVEL_NODE_RES: [],
        locking.LEVEL_INSTANCE: self.wanted_names,
        }
      self.recalculate_locks[locking.LEVEL_NODE_RES] = constants.LOCKS_REPLACE
    else:
      self.wanted_names = None
      self.needed_locks = {
        locking.LEVEL_NODE_RES: locking.ALL_SET,
        locking.LEVEL_INSTANCE: locking.ALL_SET,

        # This opcode is acquires the node locks for all instances
        locking.LEVEL_NODE_ALLOC: locking.ALL_SET,
        }

    self.share_locks = {
      locking.LEVEL_NODE_RES: 1,
      locking.LEVEL_INSTANCE: 0,
      locking.LEVEL_NODE_ALLOC: 1,
      }

  def DeclareLocks(self, level):
    if level == locking.LEVEL_NODE_RES and self.wanted_names is not None:
      self._LockInstancesNodes(primary_only=True, level=level)

  def CheckPrereq(self):
    """Check prerequisites.

    This only checks the optional instance list against the existing names.

    """
    if self.wanted_names is None:
      self.wanted_names = \
          map(self.cfg.GetInstanceName,
              self.owned_locks(locking.LEVEL_INSTANCE))

    self.wanted_instances = \
        map(compat.snd, self.cfg.GetMultiInstanceInfoByName(self.wanted_names))

  def _EnsureChildSizes(self, disk):
    """Ensure children of the disk have the needed disk size.

    This is valid mainly for DRBD8 and fixes an issue where the
    children have smaller disk size.

    @param disk: an L{ganeti.objects.Disk} object

    """
    if disk.dev_type == constants.DT_DRBD8:
      assert disk.children, "Empty children for DRBD8?"
      fchild = disk.children[0]
      mismatch = fchild.size < disk.size
      if mismatch:
        self.LogInfo("Child disk has size %d, parent %d, fixing",
                     fchild.size, disk.size)
        fchild.size = disk.size

      # and we recurse on this child only, not on the metadev
      return self._EnsureChildSizes(fchild) or mismatch
    else:
      return False

  def Exec(self, feedback_fn):
    """Verify the size of cluster disks.

    """
    # TODO: check child disks too
    # TODO: check differences in size between primary/secondary nodes
    per_node_disks = {}
    for instance in self.wanted_instances:
      pnode = instance.primary_node
      if pnode not in per_node_disks:
        per_node_disks[pnode] = []
      for idx, disk in enumerate(self.cfg.GetInstanceDisks(instance.uuid)):
        per_node_disks[pnode].append((instance, idx, disk))

    assert not (frozenset(per_node_disks.keys()) -
                frozenset(self.owned_locks(locking.LEVEL_NODE_RES))), \
      "Not owning correct locks"
    assert not self.owned_locks(locking.LEVEL_NODE)

    es_flags = rpc.GetExclusiveStorageForNodes(self.cfg,
                                               per_node_disks.keys())

    changed = []
    for node_uuid, dskl in per_node_disks.items():
      if not dskl:
        # no disks on the node
        continue

      newl = [([v[2].Copy()], v[0]) for v in dskl]
      node_name = self.cfg.GetNodeName(node_uuid)
      result = self.rpc.call_blockdev_getdimensions(node_uuid, newl)
      if result.fail_msg:
        self.LogWarning("Failure in blockdev_getdimensions call to node"
                        " %s, ignoring", node_name)
        continue
      if len(result.payload) != len(dskl):
        logging.warning("Invalid result from node %s: len(dksl)=%d,"
                        " result.payload=%s", node_name, len(dskl),
                        result.payload)
        self.LogWarning("Invalid result from node %s, ignoring node results",
                        node_name)
        continue
      for ((instance, idx, disk), dimensions) in zip(dskl, result.payload):
        if dimensions is None:
          self.LogWarning("Disk %d of instance %s did not return size"
                          " information, ignoring", idx, instance.name)
          continue
        if not isinstance(dimensions, (tuple, list)):
          self.LogWarning("Disk %d of instance %s did not return valid"
                          " dimension information, ignoring", idx,
                          instance.name)
          continue
        (size, spindles) = dimensions
        if not isinstance(size, (int, long)):
          self.LogWarning("Disk %d of instance %s did not return valid"
                          " size information, ignoring", idx, instance.name)
          continue
        size = size >> 20
        if size != disk.size:
          self.LogInfo("Disk %d of instance %s has mismatched size,"
                       " correcting: recorded %d, actual %d", idx,
                       instance.name, disk.size, size)
          disk.size = size
          self.cfg.Update(disk, feedback_fn)
          changed.append((instance.name, idx, "size", size))
        if es_flags[node_uuid]:
          if spindles is None:
            self.LogWarning("Disk %d of instance %s did not return valid"
                            " spindles information, ignoring", idx,
                            instance.name)
          elif disk.spindles is None or disk.spindles != spindles:
            self.LogInfo("Disk %d of instance %s has mismatched spindles,"
                         " correcting: recorded %s, actual %s",
                         idx, instance.name, disk.spindles, spindles)
            disk.spindles = spindles
            self.cfg.Update(disk, feedback_fn)
            changed.append((instance.name, idx, "spindles", disk.spindles))
        if self._EnsureChildSizes(disk):
          self.cfg.Update(disk, feedback_fn)
          changed.append((instance.name, idx, "size", disk.size))
    return changed


def _ValidateNetmask(cfg, netmask):
  """Checks if a netmask is valid.

  @type cfg: L{config.ConfigWriter}
  @param cfg: cluster configuration
  @type netmask: int
  @param netmask: netmask to be verified
  @raise errors.OpPrereqError: if the validation fails

  """
  ip_family = cfg.GetPrimaryIPFamily()
  try:
    ipcls = netutils.IPAddress.GetClassFromIpFamily(ip_family)
  except errors.ProgrammerError:
    raise errors.OpPrereqError("Invalid primary ip family: %s." %
                               ip_family, errors.ECODE_INVAL)
  if not ipcls.ValidateNetmask(netmask):
    raise errors.OpPrereqError("CIDR netmask (%s) not valid" %
                               (netmask), errors.ECODE_INVAL)


def CheckFileBasedStoragePathVsEnabledDiskTemplates(
    logging_warn_fn, file_storage_dir, enabled_disk_templates,
    file_disk_template):
  """Checks whether the given file-based storage directory is acceptable.

  Note: This function is public, because it is also used in bootstrap.py.

  @type logging_warn_fn: function
  @param logging_warn_fn: function which accepts a string and logs it
  @type file_storage_dir: string
  @param file_storage_dir: the directory to be used for file-based instances
  @type enabled_disk_templates: list of string
  @param enabled_disk_templates: the list of enabled disk templates
  @type file_disk_template: string
  @param file_disk_template: the file-based disk template for which the
      path should be checked

  """
  assert (file_disk_template in utils.storage.GetDiskTemplatesOfStorageTypes(
            constants.ST_FILE, constants.ST_SHARED_FILE
         ))
  file_storage_enabled = file_disk_template in enabled_disk_templates
  if file_storage_dir is not None:
    if file_storage_dir == "":
      if file_storage_enabled:
        raise errors.OpPrereqError(
            "Unsetting the '%s' storage directory while having '%s' storage"
            " enabled is not permitted." %
            (file_disk_template, file_disk_template))
    else:
      if not file_storage_enabled:
        logging_warn_fn(
            "Specified a %s storage directory, although %s storage is not"
            " enabled." % (file_disk_template, file_disk_template))
  else:
    raise errors.ProgrammerError("Received %s storage dir with value"
                                 " 'None'." % file_disk_template)


def CheckFileStoragePathVsEnabledDiskTemplates(
    logging_warn_fn, file_storage_dir, enabled_disk_templates):
  """Checks whether the given file storage directory is acceptable.

  @see: C{CheckFileBasedStoragePathVsEnabledDiskTemplates}

  """
  CheckFileBasedStoragePathVsEnabledDiskTemplates(
      logging_warn_fn, file_storage_dir, enabled_disk_templates,
      constants.DT_FILE)


def CheckSharedFileStoragePathVsEnabledDiskTemplates(
    logging_warn_fn, file_storage_dir, enabled_disk_templates):
  """Checks whether the given shared file storage directory is acceptable.

  @see: C{CheckFileBasedStoragePathVsEnabledDiskTemplates}

  """
  CheckFileBasedStoragePathVsEnabledDiskTemplates(
      logging_warn_fn, file_storage_dir, enabled_disk_templates,
      constants.DT_SHARED_FILE)


def CheckCompressionTools(tools):
  """Check whether the provided compression tools look like executables.

  @type tools: list of string
  @param tools: The tools provided as opcode input

  """
  regex = re.compile('^[-_a-zA-Z0-9]+$')
  illegal_tools = [t for t in tools if not regex.match(t)]

  if illegal_tools:
    raise errors.OpPrereqError(
      "The tools '%s' contain illegal characters: only alphanumeric values,"
      " dashes, and underscores are allowed" % ", ".join(illegal_tools)
    )

  if constants.IEC_GZIP not in tools:
    raise errors.OpPrereqError("For compatibility reasons, the %s utility must"
                               " be present among the compression tools" %
                               constants.IEC_GZIP)

  if constants.IEC_NONE in tools:
    raise errors.OpPrereqError("%s is a reserved value used for no compression,"
                               " and cannot be used as the name of a tool" %
                               constants.IEC_NONE)


class LUClusterSetParams(LogicalUnit):
  """Change the parameters of the cluster.

  """
  HPATH = "cluster-modify"
  HTYPE = constants.HTYPE_CLUSTER
  REQ_BGL = False

  def CheckArguments(self):
    """Check parameters

    """
    if self.op.uid_pool:
      uidpool.CheckUidPool(self.op.uid_pool)

    if self.op.add_uids:
      uidpool.CheckUidPool(self.op.add_uids)

    if self.op.remove_uids:
      uidpool.CheckUidPool(self.op.remove_uids)

    if self.op.mac_prefix:
      self.op.mac_prefix = \
          utils.NormalizeAndValidateThreeOctetMacPrefix(self.op.mac_prefix)

    if self.op.master_netmask is not None:
      _ValidateNetmask(self.cfg, self.op.master_netmask)

    if self.op.diskparams:
      for dt_params in self.op.diskparams.values():
        utils.ForceDictType(dt_params, constants.DISK_DT_TYPES)
      try:
        utils.VerifyDictOptions(self.op.diskparams, constants.DISK_DT_DEFAULTS)
        CheckDiskAccessModeValidity(self.op.diskparams)
      except errors.OpPrereqError, err:
        raise errors.OpPrereqError("While verify diskparams options: %s" % err,
                                   errors.ECODE_INVAL)

    if self.op.install_image is not None:
      CheckImageValidity(self.op.install_image,
                         "Install image must be an absolute path or a URL")

  def ExpandNames(self):
    # FIXME: in the future maybe other cluster params won't require checking on
    # all nodes to be modified.
    # FIXME: This opcode changes cluster-wide settings. Is acquiring all
    # resource locks the right thing, shouldn't it be the BGL instead?
    self.needed_locks = {
      locking.LEVEL_NODE: locking.ALL_SET,
      locking.LEVEL_INSTANCE: locking.ALL_SET,
      locking.LEVEL_NODEGROUP: locking.ALL_SET,
      locking.LEVEL_NODE_ALLOC: locking.ALL_SET,
    }
    self.share_locks = ShareAll()

  def BuildHooksEnv(self):
    """Build hooks env.

    """
    return {
      "OP_TARGET": self.cfg.GetClusterName(),
      "NEW_VG_NAME": self.op.vg_name,
      }

  def BuildHooksNodes(self):
    """Build hooks nodes.

    """
    mn = self.cfg.GetMasterNode()
    return ([mn], [mn])

  def _CheckVgName(self, node_uuids, enabled_disk_templates,
                   new_enabled_disk_templates):
    """Check the consistency of the vg name on all nodes and in case it gets
       unset whether there are instances still using it.

    """
    lvm_is_enabled = utils.IsLvmEnabled(enabled_disk_templates)
    lvm_gets_enabled = utils.LvmGetsEnabled(enabled_disk_templates,
                                            new_enabled_disk_templates)
    current_vg_name = self.cfg.GetVGName()

    if self.op.vg_name == '':
      if lvm_is_enabled:
        raise errors.OpPrereqError("Cannot unset volume group if lvm-based"
                                   " disk templates are or get enabled.")

    if self.op.vg_name is None:
      if current_vg_name is None and lvm_is_enabled:
        raise errors.OpPrereqError("Please specify a volume group when"
                                   " enabling lvm-based disk-templates.")

    if self.op.vg_name is not None and not self.op.vg_name:
      if self.cfg.HasAnyDiskOfType(constants.DT_PLAIN):
        raise errors.OpPrereqError("Cannot disable lvm storage while lvm-based"
                                   " instances exist", errors.ECODE_INVAL)

    if (self.op.vg_name is not None and lvm_is_enabled) or \
        (self.cfg.GetVGName() is not None and lvm_gets_enabled):
      self._CheckVgNameOnNodes(node_uuids)

  def _CheckVgNameOnNodes(self, node_uuids):
    """Check the status of the volume group on each node.

    """
    vglist = self.rpc.call_vg_list(node_uuids)
    for node_uuid in node_uuids:
      msg = vglist[node_uuid].fail_msg
      if msg:
        # ignoring down node
        self.LogWarning("Error while gathering data on node %s"
                        " (ignoring node): %s",
                        self.cfg.GetNodeName(node_uuid), msg)
        continue
      vgstatus = utils.CheckVolumeGroupSize(vglist[node_uuid].payload,
                                            self.op.vg_name,
                                            constants.MIN_VG_SIZE)
      if vgstatus:
        raise errors.OpPrereqError("Error on node '%s': %s" %
                                   (self.cfg.GetNodeName(node_uuid), vgstatus),
                                   errors.ECODE_ENVIRON)

  @staticmethod
  def _GetDiskTemplateSetsInner(op_enabled_disk_templates,
                                old_enabled_disk_templates):
    """Computes three sets of disk templates.

    @see: C{_GetDiskTemplateSets} for more details.

    """
    enabled_disk_templates = None
    new_enabled_disk_templates = []
    disabled_disk_templates = []
    if op_enabled_disk_templates:
      enabled_disk_templates = op_enabled_disk_templates
      new_enabled_disk_templates = \
        list(set(enabled_disk_templates)
             - set(old_enabled_disk_templates))
      disabled_disk_templates = \
        list(set(old_enabled_disk_templates)
             - set(enabled_disk_templates))
    else:
      enabled_disk_templates = old_enabled_disk_templates
    return (enabled_disk_templates, new_enabled_disk_templates,
            disabled_disk_templates)

  def _GetDiskTemplateSets(self, cluster):
    """Computes three sets of disk templates.

    The three sets are:
      - disk templates that will be enabled after this operation (no matter if
        they were enabled before or not)
      - disk templates that get enabled by this operation (thus haven't been
        enabled before.)
      - disk templates that get disabled by this operation

    """
    return self._GetDiskTemplateSetsInner(self.op.enabled_disk_templates,
                                          cluster.enabled_disk_templates)

  def _CheckIpolicy(self, cluster, enabled_disk_templates):
    """Checks the ipolicy.

    @type cluster: C{objects.Cluster}
    @param cluster: the cluster's configuration
    @type enabled_disk_templates: list of string
    @param enabled_disk_templates: list of (possibly newly) enabled disk
      templates

    """
    # FIXME: write unit tests for this
    if self.op.ipolicy:
      self.new_ipolicy = GetUpdatedIPolicy(cluster.ipolicy, self.op.ipolicy,
                                           group_policy=False)

      CheckIpolicyVsDiskTemplates(self.new_ipolicy,
                                  enabled_disk_templates)

      all_instances = self.cfg.GetAllInstancesInfo().values()
      violations = set()
      for group in self.cfg.GetAllNodeGroupsInfo().values():
        instances = frozenset(
          [inst for inst in all_instances
           if compat.any(nuuid in group.members
           for nuuid in self.cfg.GetInstanceNodes(inst.uuid))])
        new_ipolicy = objects.FillIPolicy(self.new_ipolicy, group.ipolicy)
        ipol = masterd.instance.CalculateGroupIPolicy(cluster, group)
        new = ComputeNewInstanceViolations(ipol, new_ipolicy, instances,
                                           self.cfg)
        if new:
          violations.update(new)

      if violations:
        self.LogWarning("After the ipolicy change the following instances"
                        " violate them: %s",
                        utils.CommaJoin(utils.NiceSort(violations)))
    else:
      CheckIpolicyVsDiskTemplates(cluster.ipolicy,
                                  enabled_disk_templates)

  def _CheckDrbdHelperOnNodes(self, drbd_helper, node_uuids):
    """Checks whether the set DRBD helper actually exists on the nodes.

    @type drbd_helper: string
    @param drbd_helper: path of the drbd usermode helper binary
    @type node_uuids: list of strings
    @param node_uuids: list of node UUIDs to check for the helper

    """
    # checks given drbd helper on all nodes
    helpers = self.rpc.call_drbd_helper(node_uuids)
    for (_, ninfo) in self.cfg.GetMultiNodeInfo(node_uuids):
      if ninfo.offline:
        self.LogInfo("Not checking drbd helper on offline node %s",
                     ninfo.name)
        continue
      msg = helpers[ninfo.uuid].fail_msg
      if msg:
        raise errors.OpPrereqError("Error checking drbd helper on node"
                                   " '%s': %s" % (ninfo.name, msg),
                                   errors.ECODE_ENVIRON)
      node_helper = helpers[ninfo.uuid].payload
      if node_helper != drbd_helper:
        raise errors.OpPrereqError("Error on node '%s': drbd helper is %s" %
                                   (ninfo.name, node_helper),
                                   errors.ECODE_ENVIRON)

  def _CheckDrbdHelper(self, node_uuids, drbd_enabled, drbd_gets_enabled):
    """Check the DRBD usermode helper.

    @type node_uuids: list of strings
    @param node_uuids: a list of nodes' UUIDs
    @type drbd_enabled: boolean
    @param drbd_enabled: whether DRBD will be enabled after this operation
      (no matter if it was disabled before or not)
    @type drbd_gets_enabled: boolen
    @param drbd_gets_enabled: true if DRBD was disabled before this
      operation, but will be enabled afterwards

    """
    if self.op.drbd_helper == '':
      if drbd_enabled:
        raise errors.OpPrereqError("Cannot disable drbd helper while"
                                   " DRBD is enabled.")
      if self.cfg.HasAnyDiskOfType(constants.DT_DRBD8):
        raise errors.OpPrereqError("Cannot disable drbd helper while"
                                   " drbd-based instances exist",
                                   errors.ECODE_INVAL)

    else:
      if self.op.drbd_helper is not None and drbd_enabled:
        self._CheckDrbdHelperOnNodes(self.op.drbd_helper, node_uuids)
      else:
        if drbd_gets_enabled:
          current_drbd_helper = self.cfg.GetClusterInfo().drbd_usermode_helper
          if current_drbd_helper is not None:
            self._CheckDrbdHelperOnNodes(current_drbd_helper, node_uuids)
          else:
            raise errors.OpPrereqError("Cannot enable DRBD without a"
                                       " DRBD usermode helper set.")

  def _CheckInstancesOfDisabledDiskTemplates(
      self, disabled_disk_templates):
    """Check whether we try to disable a disk template that is in use.

    @type disabled_disk_templates: list of string
    @param disabled_disk_templates: list of disk templates that are going to
      be disabled by this operation

    """
    for disk_template in disabled_disk_templates:
      if self.cfg.HasAnyDiskOfType(disk_template):
        raise errors.OpPrereqError(
            "Cannot disable disk template '%s', because there is at least one"
            " instance using it." % disk_template)

  @staticmethod
  def _CheckInstanceCommunicationNetwork(network, warning_fn):
    """Check whether an existing network is configured for instance
    communication.

    Checks whether an existing network is configured with the
    parameters that are advisable for instance communication, and
    otherwise issue security warnings.

    @type network: L{ganeti.objects.Network}
    @param network: L{ganeti.objects.Network} object whose
                    configuration is being checked
    @type warning_fn: function
    @param warning_fn: function used to print warnings
    @rtype: None
    @return: None

    """
    def _MaybeWarn(err, val, default):
      if val != default:
        warning_fn("Supplied instance communication network '%s' %s '%s',"
                   " this might pose a security risk (default is '%s').",
                   network.name, err, val, default)

    if network.network is None:
      raise errors.OpPrereqError("Supplied instance communication network '%s'"
                                 " must have an IPv4 network address.",
                                 network.name)

    _MaybeWarn("has an IPv4 gateway", network.gateway, None)
    _MaybeWarn("has a non-standard IPv4 network address", network.network,
               constants.INSTANCE_COMMUNICATION_NETWORK4)
    _MaybeWarn("has an IPv6 gateway", network.gateway6, None)
    _MaybeWarn("has a non-standard IPv6 network address", network.network6,
               constants.INSTANCE_COMMUNICATION_NETWORK6)
    _MaybeWarn("has a non-standard MAC prefix", network.mac_prefix,
               constants.INSTANCE_COMMUNICATION_MAC_PREFIX)

  def CheckPrereq(self):
    """Check prerequisites.

    This checks whether the given params don't conflict and
    if the given volume group is valid.

    """
    node_uuids = self.owned_locks(locking.LEVEL_NODE)
    self.cluster = cluster = self.cfg.GetClusterInfo()

    vm_capable_node_uuids = [node.uuid
                             for node in self.cfg.GetAllNodesInfo().values()
                             if node.uuid in node_uuids and node.vm_capable]

    (enabled_disk_templates, new_enabled_disk_templates,
      disabled_disk_templates) = self._GetDiskTemplateSets(cluster)
    self._CheckInstancesOfDisabledDiskTemplates(disabled_disk_templates)

    self._CheckVgName(vm_capable_node_uuids, enabled_disk_templates,
                      new_enabled_disk_templates)

    if self.op.file_storage_dir is not None:
      CheckFileStoragePathVsEnabledDiskTemplates(
          self.LogWarning, self.op.file_storage_dir, enabled_disk_templates)

    if self.op.shared_file_storage_dir is not None:
      CheckSharedFileStoragePathVsEnabledDiskTemplates(
          self.LogWarning, self.op.shared_file_storage_dir,
          enabled_disk_templates)

    drbd_enabled = constants.DT_DRBD8 in enabled_disk_templates
    drbd_gets_enabled = constants.DT_DRBD8 in new_enabled_disk_templates
    self._CheckDrbdHelper(vm_capable_node_uuids,
                          drbd_enabled, drbd_gets_enabled)

    # validate params changes
    if self.op.beparams:
      objects.UpgradeBeParams(self.op.beparams)
      utils.ForceDictType(self.op.beparams, constants.BES_PARAMETER_TYPES)
      self.new_beparams = cluster.SimpleFillBE(self.op.beparams)

    if self.op.ndparams:
      utils.ForceDictType(self.op.ndparams, constants.NDS_PARAMETER_TYPES)
      self.new_ndparams = cluster.SimpleFillND(self.op.ndparams)

      # TODO: we need a more general way to handle resetting
      # cluster-level parameters to default values
      if self.new_ndparams["oob_program"] == "":
        self.new_ndparams["oob_program"] = \
            constants.NDC_DEFAULTS[constants.ND_OOB_PROGRAM]

    if self.op.hv_state:
      new_hv_state = MergeAndVerifyHvState(self.op.hv_state,
                                           self.cluster.hv_state_static)
      self.new_hv_state = dict((hv, cluster.SimpleFillHvState(values))
                               for hv, values in new_hv_state.items())

    if self.op.disk_state:
      new_disk_state = MergeAndVerifyDiskState(self.op.disk_state,
                                               self.cluster.disk_state_static)
      self.new_disk_state = \
        dict((storage, dict((name, cluster.SimpleFillDiskState(values))
                            for name, values in svalues.items()))
             for storage, svalues in new_disk_state.items())

    self._CheckIpolicy(cluster, enabled_disk_templates)

    if self.op.nicparams:
      utils.ForceDictType(self.op.nicparams, constants.NICS_PARAMETER_TYPES)
      self.new_nicparams = cluster.SimpleFillNIC(self.op.nicparams)
      objects.NIC.CheckParameterSyntax(self.new_nicparams)
      nic_errors = []

      # check all instances for consistency
      for instance in self.cfg.GetAllInstancesInfo().values():
        for nic_idx, nic in enumerate(instance.nics):
          params_copy = copy.deepcopy(nic.nicparams)
          params_filled = objects.FillDict(self.new_nicparams, params_copy)

          # check parameter syntax
          try:
            objects.NIC.CheckParameterSyntax(params_filled)
          except errors.ConfigurationError, err:
            nic_errors.append("Instance %s, nic/%d: %s" %
                              (instance.name, nic_idx, err))

          # if we're moving instances to routed, check that they have an ip
          target_mode = params_filled[constants.NIC_MODE]
          if target_mode == constants.NIC_MODE_ROUTED and not nic.ip:
            nic_errors.append("Instance %s, nic/%d: routed NIC with no ip"
                              " address" % (instance.name, nic_idx))
      if nic_errors:
        raise errors.OpPrereqError("Cannot apply the change, errors:\n%s" %
                                   "\n".join(nic_errors), errors.ECODE_INVAL)

    # hypervisor list/parameters
    self.new_hvparams = new_hvp = objects.FillDict(cluster.hvparams, {})
    if self.op.hvparams:
      for hv_name, hv_dict in self.op.hvparams.items():
        if hv_name not in self.new_hvparams:
          self.new_hvparams[hv_name] = hv_dict
        else:
          self.new_hvparams[hv_name].update(hv_dict)

    # disk template parameters
    self.new_diskparams = objects.FillDict(cluster.diskparams, {})
    if self.op.diskparams:
      for dt_name, dt_params in self.op.diskparams.items():
        if dt_name not in self.new_diskparams:
          self.new_diskparams[dt_name] = dt_params
        else:
          self.new_diskparams[dt_name].update(dt_params)
      CheckDiskAccessModeConsistency(self.op.diskparams, self.cfg)

    # os hypervisor parameters
    self.new_os_hvp = objects.FillDict(cluster.os_hvp, {})
    if self.op.os_hvp:
      for os_name, hvs in self.op.os_hvp.items():
        if os_name not in self.new_os_hvp:
          self.new_os_hvp[os_name] = hvs
        else:
          for hv_name, hv_dict in hvs.items():
            if hv_dict is None:
              # Delete if it exists
              self.new_os_hvp[os_name].pop(hv_name, None)
            elif hv_name not in self.new_os_hvp[os_name]:
              self.new_os_hvp[os_name][hv_name] = hv_dict
            else:
              self.new_os_hvp[os_name][hv_name].update(hv_dict)

    # os parameters
    self._BuildOSParams(cluster)

    # changes to the hypervisor list
    if self.op.enabled_hypervisors is not None:
      for hv in self.op.enabled_hypervisors:
        # if the hypervisor doesn't already exist in the cluster
        # hvparams, we initialize it to empty, and then (in both
        # cases) we make sure to fill the defaults, as we might not
        # have a complete defaults list if the hypervisor wasn't
        # enabled before
        if hv not in new_hvp:
          new_hvp[hv] = {}
        new_hvp[hv] = objects.FillDict(constants.HVC_DEFAULTS[hv], new_hvp[hv])
        utils.ForceDictType(new_hvp[hv], constants.HVS_PARAMETER_TYPES)

    if self.op.hvparams or self.op.enabled_hypervisors is not None:
      # either the enabled list has changed, or the parameters have, validate
      for hv_name, hv_params in self.new_hvparams.items():
        if ((self.op.hvparams and hv_name in self.op.hvparams) or
            (self.op.enabled_hypervisors and
             hv_name in self.op.enabled_hypervisors)):
          # either this is a new hypervisor, or its parameters have changed
          hv_class = hypervisor.GetHypervisorClass(hv_name)
          utils.ForceDictType(hv_params, constants.HVS_PARAMETER_TYPES)
          hv_class.CheckParameterSyntax(hv_params)
          CheckHVParams(self, node_uuids, hv_name, hv_params)

    self._CheckDiskTemplateConsistency()

    if self.op.os_hvp:
      # no need to check any newly-enabled hypervisors, since the
      # defaults have already been checked in the above code-block
      for os_name, os_hvp in self.new_os_hvp.items():
        for hv_name, hv_params in os_hvp.items():
          utils.ForceDictType(hv_params, constants.HVS_PARAMETER_TYPES)
          # we need to fill in the new os_hvp on top of the actual hv_p
          cluster_defaults = self.new_hvparams.get(hv_name, {})
          new_osp = objects.FillDict(cluster_defaults, hv_params)
          hv_class = hypervisor.GetHypervisorClass(hv_name)
          hv_class.CheckParameterSyntax(new_osp)
          CheckHVParams(self, node_uuids, hv_name, new_osp)

    if self.op.default_iallocator:
      alloc_script = utils.FindFile(self.op.default_iallocator,
                                    constants.IALLOCATOR_SEARCH_PATH,
                                    os.path.isfile)
      if alloc_script is None:
        raise errors.OpPrereqError("Invalid default iallocator script '%s'"
                                   " specified" % self.op.default_iallocator,
                                   errors.ECODE_INVAL)

    if self.op.instance_communication_network:
      network_name = self.op.instance_communication_network

      try:
        network_uuid = self.cfg.LookupNetwork(network_name)
      except errors.OpPrereqError:
        network_uuid = None

      if network_uuid is not None:
        network = self.cfg.GetNetwork(network_uuid)
        self._CheckInstanceCommunicationNetwork(network, self.LogWarning)

    if self.op.compression_tools:
      CheckCompressionTools(self.op.compression_tools)

  def _BuildOSParams(self, cluster):
    "Calculate the new OS parameters for this operation."

    def _GetNewParams(source, new_params):
      "Wrapper around GetUpdatedParams."
      if new_params is None:
        return source
      result = objects.FillDict(source, {}) # deep copy of source
      for os_name in new_params:
        result[os_name] = GetUpdatedParams(result.get(os_name, {}),
                                           new_params[os_name],
                                           use_none=True)
        if not result[os_name]:
          del result[os_name] # we removed all parameters
      return result

    self.new_osp = _GetNewParams(cluster.osparams,
                                 self.op.osparams)
    self.new_osp_private = _GetNewParams(cluster.osparams_private_cluster,
                                         self.op.osparams_private_cluster)

    # Remove os validity check
    changed_oses = (set(self.new_osp.keys()) | set(self.new_osp_private.keys()))
    for os_name in changed_oses:
      os_params = cluster.SimpleFillOS(
        os_name,
        self.new_osp.get(os_name, {}),
        os_params_private=self.new_osp_private.get(os_name, {})
      )
      # check the parameter validity (remote check)
      CheckOSParams(self, False, [self.cfg.GetMasterNode()],
                    os_name, os_params, False)

  def _CheckDiskTemplateConsistency(self):
    """Check whether the disk templates that are going to be disabled
       are still in use by some instances.

    """
    if self.op.enabled_disk_templates:
      cluster = self.cfg.GetClusterInfo()
      instances = self.cfg.GetAllInstancesInfo()

      disk_templates_to_remove = set(cluster.enabled_disk_templates) \
        - set(self.op.enabled_disk_templates)
      for instance in instances.itervalues():
        if instance.disk_template in disk_templates_to_remove:
          raise errors.OpPrereqError("Cannot disable disk template '%s',"
                                     " because instance '%s' is using it." %
                                     (instance.disk_template, instance.name))

  def _SetVgName(self, feedback_fn):
    """Determines and sets the new volume group name.

    """
    if self.op.vg_name is not None:
      new_volume = self.op.vg_name
      if not new_volume:
        new_volume = None
      if new_volume != self.cfg.GetVGName():
        self.cfg.SetVGName(new_volume)
      else:
        feedback_fn("Cluster LVM configuration already in desired"
                    " state, not changing")

  def _SetFileStorageDir(self, feedback_fn):
    """Set the file storage directory.

    """
    if self.op.file_storage_dir is not None:
      if self.cluster.file_storage_dir == self.op.file_storage_dir:
        feedback_fn("Global file storage dir already set to value '%s'"
                    % self.cluster.file_storage_dir)
      else:
        self.cluster.file_storage_dir = self.op.file_storage_dir

  def _SetSharedFileStorageDir(self, feedback_fn):
    """Set the shared file storage directory.

    """
    if self.op.shared_file_storage_dir is not None:
      if self.cluster.shared_file_storage_dir == \
          self.op.shared_file_storage_dir:
        feedback_fn("Global shared file storage dir already set to value '%s'"
                    % self.cluster.shared_file_storage_dir)
      else:
        self.cluster.shared_file_storage_dir = self.op.shared_file_storage_dir

  def _SetDrbdHelper(self, feedback_fn):
    """Set the DRBD usermode helper.

    """
    if self.op.drbd_helper is not None:
      if not constants.DT_DRBD8 in self.cluster.enabled_disk_templates:
        feedback_fn("Note that you specified a drbd user helper, but did not"
                    " enable the drbd disk template.")
      new_helper = self.op.drbd_helper
      if not new_helper:
        new_helper = None
      if new_helper != self.cfg.GetDRBDHelper():
        self.cfg.SetDRBDHelper(new_helper)
      else:
        feedback_fn("Cluster DRBD helper already in desired state,"
                    " not changing")

  @staticmethod
  def _EnsureInstanceCommunicationNetwork(cfg, network_name):
    """Ensure that the instance communication network exists and is
    connected to all groups.

    The instance communication network given by L{network_name} it is
    created, if necessary, via the opcode 'OpNetworkAdd'.  Also, the
    instance communication network is connected to all existing node
    groups, if necessary, via the opcode 'OpNetworkConnect'.

    @type cfg: L{config.ConfigWriter}
    @param cfg: cluster configuration

    @type network_name: string
    @param network_name: instance communication network name

    @rtype: L{ganeti.cmdlib.ResultWithJobs} or L{None}
    @return: L{ganeti.cmdlib.ResultWithJobs} if the instance
             communication needs to be created or it needs to be
             connected to a group, otherwise L{None}

    """
    jobs = []

    try:
      network_uuid = cfg.LookupNetwork(network_name)
      network_exists = True
    except errors.OpPrereqError:
      network_exists = False

    if not network_exists:
      jobs.append(AddInstanceCommunicationNetworkOp(network_name))

    for group_uuid in cfg.GetNodeGroupList():
      group = cfg.GetNodeGroup(group_uuid)

      if network_exists:
        network_connected = network_uuid in group.networks
      else:
        # The network was created asynchronously by the previous
        # opcode and, therefore, we don't have access to its
        # network_uuid.  As a result, we assume that the network is
        # not connected to any group yet.
        network_connected = False

      if not network_connected:
        op = ConnectInstanceCommunicationNetworkOp(group_uuid, network_name)
        jobs.append(op)

    if jobs:
      return ResultWithJobs([jobs])
    else:
      return None

  @staticmethod
  def _ModifyInstanceCommunicationNetwork(cfg, network_name, feedback_fn):
    """Update the instance communication network stored in the cluster
    configuration.

    Compares the user-supplied instance communication network against
    the one stored in the Ganeti cluster configuration.  If there is a
    change, the instance communication network may be possibly created
    and connected to all groups (see
    L{LUClusterSetParams._EnsureInstanceCommunicationNetwork}).

    @type cfg: L{config.ConfigWriter}
    @param cfg: cluster configuration

    @type network_name: string
    @param network_name: instance communication network name

    @type feedback_fn: function
    @param feedback_fn: see L{ganeti.cmdlist.base.LogicalUnit}

    @rtype: L{LUClusterSetParams._EnsureInstanceCommunicationNetwork} or L{None}
    @return: see L{LUClusterSetParams._EnsureInstanceCommunicationNetwork}

    """
    config_network_name = cfg.GetInstanceCommunicationNetwork()

    if network_name == config_network_name:
      feedback_fn("Instance communication network already is '%s', nothing to"
                  " do." % network_name)
    else:
      try:
        cfg.LookupNetwork(config_network_name)
        feedback_fn("Previous instance communication network '%s'"
                    " should be removed manually." % config_network_name)
      except errors.OpPrereqError:
        pass

      if network_name:
        feedback_fn("Changing instance communication network to '%s', only new"
                    " instances will be affected."
                    % network_name)
      else:
        feedback_fn("Disabling instance communication network, only new"
                    " instances will be affected.")

      cfg.SetInstanceCommunicationNetwork(network_name)

      if network_name:
        return LUClusterSetParams._EnsureInstanceCommunicationNetwork(
          cfg,
          network_name)
      else:
        return None

  def Exec(self, feedback_fn):
    """Change the parameters of the cluster.

    """
    # re-read the fresh configuration
    self.cluster = self.cfg.GetClusterInfo()
    if self.op.enabled_disk_templates:
      self.cluster.enabled_disk_templates = \
        list(self.op.enabled_disk_templates)
    # save the changes
    self.cfg.Update(self.cluster, feedback_fn)

    self._SetVgName(feedback_fn)

    self.cluster = self.cfg.GetClusterInfo()
    self._SetFileStorageDir(feedback_fn)
    self.cfg.Update(self.cluster, feedback_fn)
    self._SetDrbdHelper(feedback_fn)

<<<<<<< HEAD
    # re-read the fresh configuration again
    self.cluster = self.cfg.GetClusterInfo()
=======
    ensure_kvmd = False
>>>>>>> f2609511

    if self.op.hvparams:
      self.cluster.hvparams = self.new_hvparams
    if self.op.os_hvp:
      self.cluster.os_hvp = self.new_os_hvp
    if self.op.enabled_hypervisors is not None:
      self.cluster.hvparams = self.new_hvparams
      self.cluster.enabled_hypervisors = self.op.enabled_hypervisors
      ensure_kvmd = True
    if self.op.beparams:
      self.cluster.beparams[constants.PP_DEFAULT] = self.new_beparams
    if self.op.nicparams:
      self.cluster.nicparams[constants.PP_DEFAULT] = self.new_nicparams
    if self.op.ipolicy:
      self.cluster.ipolicy = self.new_ipolicy
    if self.op.osparams:
      self.cluster.osparams = self.new_osp
    if self.op.osparams_private_cluster:
      self.cluster.osparams_private_cluster = self.new_osp_private
    if self.op.ndparams:
      self.cluster.ndparams = self.new_ndparams
    if self.op.diskparams:
      self.cluster.diskparams = self.new_diskparams
    if self.op.hv_state:
      self.cluster.hv_state_static = self.new_hv_state
    if self.op.disk_state:
      self.cluster.disk_state_static = self.new_disk_state

    if self.op.candidate_pool_size is not None:
      self.cluster.candidate_pool_size = self.op.candidate_pool_size
      # we need to update the pool size here, otherwise the save will fail
      AdjustCandidatePool(self, [])

    if self.op.max_running_jobs is not None:
      self.cluster.max_running_jobs = self.op.max_running_jobs

    if self.op.maintain_node_health is not None:
      if self.op.maintain_node_health and not constants.ENABLE_CONFD:
        feedback_fn("Note: CONFD was disabled at build time, node health"
                    " maintenance is not useful (still enabling it)")
      self.cluster.maintain_node_health = self.op.maintain_node_health

    if self.op.modify_etc_hosts is not None:
      self.cluster.modify_etc_hosts = self.op.modify_etc_hosts

    if self.op.prealloc_wipe_disks is not None:
      self.cluster.prealloc_wipe_disks = self.op.prealloc_wipe_disks

    if self.op.add_uids is not None:
      uidpool.AddToUidPool(self.cluster.uid_pool, self.op.add_uids)

    if self.op.remove_uids is not None:
      uidpool.RemoveFromUidPool(self.cluster.uid_pool, self.op.remove_uids)

    if self.op.uid_pool is not None:
      self.cluster.uid_pool = self.op.uid_pool

    if self.op.default_iallocator is not None:
      self.cluster.default_iallocator = self.op.default_iallocator

    if self.op.default_iallocator_params is not None:
      self.cluster.default_iallocator_params = self.op.default_iallocator_params

    if self.op.reserved_lvs is not None:
      self.cluster.reserved_lvs = self.op.reserved_lvs

    if self.op.use_external_mip_script is not None:
      self.cluster.use_external_mip_script = self.op.use_external_mip_script

    if self.op.enabled_user_shutdown is not None and \
          self.cluster.enabled_user_shutdown != self.op.enabled_user_shutdown:
      self.cluster.enabled_user_shutdown = self.op.enabled_user_shutdown
      ensure_kvmd = True

    def helper_os(aname, mods, desc):
      desc += " OS list"
      lst = getattr(self.cluster, aname)
      for key, val in mods:
        if key == constants.DDM_ADD:
          if val in lst:
            feedback_fn("OS %s already in %s, ignoring" % (val, desc))
          else:
            lst.append(val)
        elif key == constants.DDM_REMOVE:
          if val in lst:
            lst.remove(val)
          else:
            feedback_fn("OS %s not found in %s, ignoring" % (val, desc))
        else:
          raise errors.ProgrammerError("Invalid modification '%s'" % key)

    if self.op.hidden_os:
      helper_os("hidden_os", self.op.hidden_os, "hidden")

    if self.op.blacklisted_os:
      helper_os("blacklisted_os", self.op.blacklisted_os, "blacklisted")

    if self.op.mac_prefix:
      self.cluster.mac_prefix = self.op.mac_prefix

    if self.op.master_netdev:
      master_params = self.cfg.GetMasterNetworkParameters()
      ems = self.cfg.GetUseExternalMipScript()
      feedback_fn("Shutting down master ip on the current netdev (%s)" %
                  self.cluster.master_netdev)
      result = self.rpc.call_node_deactivate_master_ip(master_params.uuid,
                                                       master_params, ems)
      if not self.op.force:
        result.Raise("Could not disable the master ip")
      else:
        if result.fail_msg:
          msg = ("Could not disable the master ip (continuing anyway): %s" %
                 result.fail_msg)
          feedback_fn(msg)
      feedback_fn("Changing master_netdev from %s to %s" %
                  (master_params.netdev, self.op.master_netdev))
      self.cluster.master_netdev = self.op.master_netdev

    if self.op.master_netmask:
      master_params = self.cfg.GetMasterNetworkParameters()
      feedback_fn("Changing master IP netmask to %s" % self.op.master_netmask)
      result = self.rpc.call_node_change_master_netmask(
                 master_params.uuid, master_params.netmask,
                 self.op.master_netmask, master_params.ip,
                 master_params.netdev)
      result.Warn("Could not change the master IP netmask", feedback_fn)
      self.cluster.master_netmask = self.op.master_netmask

    if self.op.install_image:
      self.cluster.install_image = self.op.install_image

    if self.op.zeroing_image is not None:
      CheckImageValidity(self.op.zeroing_image,
                         "Zeroing image must be an absolute path or a URL")
      self.cluster.zeroing_image = self.op.zeroing_image

    self.cfg.Update(self.cluster, feedback_fn)

    if self.op.master_netdev:
      master_params = self.cfg.GetMasterNetworkParameters()
      feedback_fn("Starting the master ip on the new master netdev (%s)" %
                  self.op.master_netdev)
      ems = self.cfg.GetUseExternalMipScript()
      result = self.rpc.call_node_activate_master_ip(master_params.uuid,
                                                     master_params, ems)
      result.Warn("Could not re-enable the master ip on the master,"
                  " please restart manually", self.LogWarning)

<<<<<<< HEAD
    if self.op.compression_tools is not None:
      self.cfg.SetCompressionTools(self.op.compression_tools)

    network_name = self.op.instance_communication_network
    if network_name is not None:
      return self._ModifyInstanceCommunicationNetwork(self.cfg,
                                                      network_name, feedback_fn)
    else:
      return None
=======
    # Even though 'self.op.enabled_user_shutdown' is being tested
    # above, the RPCs can only be done after 'self.cfg.Update' because
    # this will update the cluster object and sync 'Ssconf', and kvmd
    # uses 'Ssconf'.
    if ensure_kvmd:
      EnsureKvmdOnNodes(self, feedback_fn)
>>>>>>> f2609511


class LUClusterVerify(NoHooksLU):
  """Submits all jobs necessary to verify the cluster.

  """
  REQ_BGL = False

  def ExpandNames(self):
    self.needed_locks = {}

  def Exec(self, feedback_fn):
    jobs = []

    if self.op.group_name:
      groups = [self.op.group_name]
      depends_fn = lambda: None
    else:
      groups = self.cfg.GetNodeGroupList()

      # Verify global configuration
      jobs.append([
        opcodes.OpClusterVerifyConfig(ignore_errors=self.op.ignore_errors),
        ])

      # Always depend on global verification
      depends_fn = lambda: [(-len(jobs), [])]

    jobs.extend(
      [opcodes.OpClusterVerifyGroup(group_name=group,
                                    ignore_errors=self.op.ignore_errors,
                                    depends=depends_fn())]
      for group in groups)

    # Fix up all parameters
    for op in itertools.chain(*jobs): # pylint: disable=W0142
      op.debug_simulate_errors = self.op.debug_simulate_errors
      op.verbose = self.op.verbose
      op.error_codes = self.op.error_codes
      try:
        op.skip_checks = self.op.skip_checks
      except AttributeError:
        assert not isinstance(op, opcodes.OpClusterVerifyGroup)

    return ResultWithJobs(jobs)


class _VerifyErrors(object):
  """Mix-in for cluster/group verify LUs.

  It provides _Error and _ErrorIf, and updates the self.bad boolean. (Expects
  self.op and self._feedback_fn to be available.)

  """

  ETYPE_FIELD = "code"
  ETYPE_ERROR = constants.CV_ERROR
  ETYPE_WARNING = constants.CV_WARNING

  def _Error(self, ecode, item, msg, *args, **kwargs):
    """Format an error message.

    Based on the opcode's error_codes parameter, either format a
    parseable error code, or a simpler error string.

    This must be called only from Exec and functions called from Exec.

    """
    ltype = kwargs.get(self.ETYPE_FIELD, self.ETYPE_ERROR)
    itype, etxt, _ = ecode
    # If the error code is in the list of ignored errors, demote the error to a
    # warning
    if etxt in self.op.ignore_errors:     # pylint: disable=E1101
      ltype = self.ETYPE_WARNING
    # first complete the msg
    if args:
      msg = msg % args
    # then format the whole message
    if self.op.error_codes: # This is a mix-in. pylint: disable=E1101
      msg = "%s:%s:%s:%s:%s" % (ltype, etxt, itype, item, msg)
    else:
      if item:
        item = " " + item
      else:
        item = ""
      msg = "%s: %s%s: %s" % (ltype, itype, item, msg)
    # and finally report it via the feedback_fn
    self._feedback_fn("  - %s" % msg) # Mix-in. pylint: disable=E1101
    # do not mark the operation as failed for WARN cases only
    if ltype == self.ETYPE_ERROR:
      self.bad = True

  def _ErrorIf(self, cond, *args, **kwargs):
    """Log an error message if the passed condition is True.

    """
    if (bool(cond)
        or self.op.debug_simulate_errors): # pylint: disable=E1101
      self._Error(*args, **kwargs)


def _GetAllHypervisorParameters(cluster, instances):
  """Compute the set of all hypervisor parameters.

  @type cluster: L{objects.Cluster}
  @param cluster: the cluster object
  @param instances: list of L{objects.Instance}
  @param instances: additional instances from which to obtain parameters
  @rtype: list of (origin, hypervisor, parameters)
  @return: a list with all parameters found, indicating the hypervisor they
       apply to, and the origin (can be "cluster", "os X", or "instance Y")

  """
  hvp_data = []

  for hv_name in cluster.enabled_hypervisors:
    hvp_data.append(("cluster", hv_name, cluster.GetHVDefaults(hv_name)))

  for os_name, os_hvp in cluster.os_hvp.items():
    for hv_name, hv_params in os_hvp.items():
      if hv_params:
        full_params = cluster.GetHVDefaults(hv_name, os_name=os_name)
        hvp_data.append(("os %s" % os_name, hv_name, full_params))

  # TODO: collapse identical parameter values in a single one
  for instance in instances:
    if instance.hvparams:
      hvp_data.append(("instance %s" % instance.name, instance.hypervisor,
                       cluster.FillHV(instance)))

  return hvp_data


class LUClusterVerifyConfig(NoHooksLU, _VerifyErrors):
  """Verifies the cluster config.

  """
  REQ_BGL = False

  def _VerifyHVP(self, hvp_data):
    """Verifies locally the syntax of the hypervisor parameters.

    """
    for item, hv_name, hv_params in hvp_data:
      msg = ("hypervisor %s parameters syntax check (source %s): %%s" %
             (item, hv_name))
      try:
        hv_class = hypervisor.GetHypervisorClass(hv_name)
        utils.ForceDictType(hv_params, constants.HVS_PARAMETER_TYPES)
        hv_class.CheckParameterSyntax(hv_params)
      except errors.GenericError, err:
        self._ErrorIf(True, constants.CV_ECLUSTERCFG, None, msg % str(err))

  def ExpandNames(self):
    self.needed_locks = dict.fromkeys(locking.LEVELS, locking.ALL_SET)
    self.share_locks = ShareAll()

  def CheckPrereq(self):
    """Check prerequisites.

    """
    # Retrieve all information
    self.all_group_info = self.cfg.GetAllNodeGroupsInfo()
    self.all_node_info = self.cfg.GetAllNodesInfo()
    self.all_inst_info = self.cfg.GetAllInstancesInfo()

  def Exec(self, feedback_fn):
    """Verify integrity of cluster, performing various test on nodes.

    """
    self.bad = False
    self._feedback_fn = feedback_fn

    feedback_fn("* Verifying cluster config")

    for msg in self.cfg.VerifyConfig():
      self._ErrorIf(True, constants.CV_ECLUSTERCFG, None, msg)

    feedback_fn("* Verifying cluster certificate files")

    for cert_filename in pathutils.ALL_CERT_FILES:
      (errcode, msg) = utils.VerifyCertificate(cert_filename)
      self._ErrorIf(errcode, constants.CV_ECLUSTERCERT, None, msg, code=errcode)

    self._ErrorIf(not utils.CanRead(constants.LUXID_USER,
                                    pathutils.NODED_CERT_FILE),
                  constants.CV_ECLUSTERCERT,
                  None,
                  pathutils.NODED_CERT_FILE + " must be accessible by the " +
                    constants.LUXID_USER + " user")

    feedback_fn("* Verifying hypervisor parameters")

    self._VerifyHVP(_GetAllHypervisorParameters(self.cfg.GetClusterInfo(),
                                                self.all_inst_info.values()))

    feedback_fn("* Verifying all nodes belong to an existing group")

    # We do this verification here because, should this bogus circumstance
    # occur, it would never be caught by VerifyGroup, which only acts on
    # nodes/instances reachable from existing node groups.

    dangling_nodes = set(node for node in self.all_node_info.values()
                         if node.group not in self.all_group_info)

    dangling_instances = {}
    no_node_instances = []

    for inst in self.all_inst_info.values():
      if inst.primary_node in [node.uuid for node in dangling_nodes]:
        dangling_instances.setdefault(inst.primary_node, []).append(inst)
      elif inst.primary_node not in self.all_node_info:
        no_node_instances.append(inst)

    pretty_dangling = [
        "%s (%s)" %
        (node.name,
         utils.CommaJoin(inst.name for
                         inst in dangling_instances.get(node.uuid, [])))
        for node in dangling_nodes]

    self._ErrorIf(bool(dangling_nodes), constants.CV_ECLUSTERDANGLINGNODES,
                  None,
                  "the following nodes (and their instances) belong to a non"
                  " existing group: %s", utils.CommaJoin(pretty_dangling))

    self._ErrorIf(bool(no_node_instances), constants.CV_ECLUSTERDANGLINGINST,
                  None,
                  "the following instances have a non-existing primary-node:"
                  " %s", utils.CommaJoin(inst.name for
                                         inst in no_node_instances))

    return not self.bad


class LUClusterVerifyGroup(LogicalUnit, _VerifyErrors):
  """Verifies the status of a node group.

  """
  HPATH = "cluster-verify"
  HTYPE = constants.HTYPE_CLUSTER
  REQ_BGL = False

  _HOOKS_INDENT_RE = re.compile("^", re.M)

  class NodeImage(object):
    """A class representing the logical and physical status of a node.

    @type uuid: string
    @ivar uuid: the node UUID to which this object refers
    @ivar volumes: a structure as returned from
        L{ganeti.backend.GetVolumeList} (runtime)
    @ivar instances: a list of running instances (runtime)
    @ivar pinst: list of configured primary instances (config)
    @ivar sinst: list of configured secondary instances (config)
    @ivar sbp: dictionary of {primary-node: list of instances} for all
        instances for which this node is secondary (config)
    @ivar mfree: free memory, as reported by hypervisor (runtime)
    @ivar dfree: free disk, as reported by the node (runtime)
    @ivar offline: the offline status (config)
    @type rpc_fail: boolean
    @ivar rpc_fail: whether the RPC verify call was successfull (overall,
        not whether the individual keys were correct) (runtime)
    @type lvm_fail: boolean
    @ivar lvm_fail: whether the RPC call didn't return valid LVM data
    @type hyp_fail: boolean
    @ivar hyp_fail: whether the RPC call didn't return the instance list
    @type ghost: boolean
    @ivar ghost: whether this is a known node or not (config)
    @type os_fail: boolean
    @ivar os_fail: whether the RPC call didn't return valid OS data
    @type oslist: list
    @ivar oslist: list of OSes as diagnosed by DiagnoseOS
    @type vm_capable: boolean
    @ivar vm_capable: whether the node can host instances
    @type pv_min: float
    @ivar pv_min: size in MiB of the smallest PVs
    @type pv_max: float
    @ivar pv_max: size in MiB of the biggest PVs

    """
    def __init__(self, offline=False, uuid=None, vm_capable=True):
      self.uuid = uuid
      self.volumes = {}
      self.instances = []
      self.pinst = []
      self.sinst = []
      self.sbp = {}
      self.mfree = 0
      self.dfree = 0
      self.offline = offline
      self.vm_capable = vm_capable
      self.rpc_fail = False
      self.lvm_fail = False
      self.hyp_fail = False
      self.ghost = False
      self.os_fail = False
      self.oslist = {}
      self.pv_min = None
      self.pv_max = None

  def ExpandNames(self):
    # This raises errors.OpPrereqError on its own:
    self.group_uuid = self.cfg.LookupNodeGroup(self.op.group_name)

    # Get instances in node group; this is unsafe and needs verification later
    inst_uuids = \
      self.cfg.GetNodeGroupInstances(self.group_uuid, primary_only=True)

    self.needed_locks = {
      locking.LEVEL_INSTANCE: self.cfg.GetInstanceNames(inst_uuids),
      locking.LEVEL_NODEGROUP: [self.group_uuid],
      locking.LEVEL_NODE: [],

      # This opcode is run by watcher every five minutes and acquires all nodes
      # for a group. It doesn't run for a long time, so it's better to acquire
      # the node allocation lock as well.
      locking.LEVEL_NODE_ALLOC: locking.ALL_SET,
      }

    self.share_locks = ShareAll()

  def DeclareLocks(self, level):
    if level == locking.LEVEL_NODE:
      # Get members of node group; this is unsafe and needs verification later
      nodes = set(self.cfg.GetNodeGroup(self.group_uuid).members)

      # In Exec(), we warn about mirrored instances that have primary and
      # secondary living in separate node groups. To fully verify that
      # volumes for these instances are healthy, we will need to do an
      # extra call to their secondaries. We ensure here those nodes will
      # be locked.
      for inst_name in self.owned_locks(locking.LEVEL_INSTANCE):
        # Important: access only the instances whose lock is owned
        instance = self.cfg.GetInstanceInfoByName(inst_name)
        if instance.disk_template in constants.DTS_INT_MIRROR:
          nodes.update(self.cfg.GetInstanceSecondaryNodes(instance.uuid))

      self.needed_locks[locking.LEVEL_NODE] = nodes

  def CheckPrereq(self):
    assert self.group_uuid in self.owned_locks(locking.LEVEL_NODEGROUP)
    self.group_info = self.cfg.GetNodeGroup(self.group_uuid)

    group_node_uuids = set(self.group_info.members)
    group_inst_uuids = \
      self.cfg.GetNodeGroupInstances(self.group_uuid, primary_only=True)

    unlocked_node_uuids = \
        group_node_uuids.difference(self.owned_locks(locking.LEVEL_NODE))

    unlocked_inst_uuids = \
        group_inst_uuids.difference(
          [self.cfg.GetInstanceInfoByName(name).uuid
           for name in self.owned_locks(locking.LEVEL_INSTANCE)])

    if unlocked_node_uuids:
      raise errors.OpPrereqError(
        "Missing lock for nodes: %s" %
        utils.CommaJoin(self.cfg.GetNodeNames(unlocked_node_uuids)),
        errors.ECODE_STATE)

    if unlocked_inst_uuids:
      raise errors.OpPrereqError(
        "Missing lock for instances: %s" %
        utils.CommaJoin(self.cfg.GetInstanceNames(unlocked_inst_uuids)),
        errors.ECODE_STATE)

    self.all_node_info = self.cfg.GetAllNodesInfo()
    self.all_inst_info = self.cfg.GetAllInstancesInfo()

    self.my_node_uuids = group_node_uuids
    self.my_node_info = dict((node_uuid, self.all_node_info[node_uuid])
                             for node_uuid in group_node_uuids)

    self.my_inst_uuids = group_inst_uuids
    self.my_inst_info = dict((inst_uuid, self.all_inst_info[inst_uuid])
                             for inst_uuid in group_inst_uuids)

    # We detect here the nodes that will need the extra RPC calls for verifying
    # split LV volumes; they should be locked.
    extra_lv_nodes = set()

    for inst in self.my_inst_info.values():
      if inst.disk_template in constants.DTS_INT_MIRROR:
        inst_nodes = self.cfg.GetInstanceNodes(inst.uuid)
        for nuuid in inst_nodes:
          if self.all_node_info[nuuid].group != self.group_uuid:
            extra_lv_nodes.add(nuuid)

    unlocked_lv_nodes = \
        extra_lv_nodes.difference(self.owned_locks(locking.LEVEL_NODE))

    if unlocked_lv_nodes:
      raise errors.OpPrereqError("Missing node locks for LV check: %s" %
                                 utils.CommaJoin(unlocked_lv_nodes),
                                 errors.ECODE_STATE)
    self.extra_lv_nodes = list(extra_lv_nodes)

  def _VerifyNode(self, ninfo, nresult):
    """Perform some basic validation on data returned from a node.

      - check the result data structure is well formed and has all the
        mandatory fields
      - check ganeti version

    @type ninfo: L{objects.Node}
    @param ninfo: the node to check
    @param nresult: the results from the node
    @rtype: boolean
    @return: whether overall this call was successful (and we can expect
         reasonable values in the respose)

    """
    # main result, nresult should be a non-empty dict
    test = not nresult or not isinstance(nresult, dict)
    self._ErrorIf(test, constants.CV_ENODERPC, ninfo.name,
                  "unable to verify node: no data returned")
    if test:
      return False

    # compares ganeti version
    local_version = constants.PROTOCOL_VERSION
    remote_version = nresult.get("version", None)
    test = not (remote_version and
                isinstance(remote_version, (list, tuple)) and
                len(remote_version) == 2)
    self._ErrorIf(test, constants.CV_ENODERPC, ninfo.name,
                  "connection to node returned invalid data")
    if test:
      return False

    test = local_version != remote_version[0]
    self._ErrorIf(test, constants.CV_ENODEVERSION, ninfo.name,
                  "incompatible protocol versions: master %s,"
                  " node %s", local_version, remote_version[0])
    if test:
      return False

    # node seems compatible, we can actually try to look into its results

    # full package version
    self._ErrorIf(constants.RELEASE_VERSION != remote_version[1],
                  constants.CV_ENODEVERSION, ninfo.name,
                  "software version mismatch: master %s, node %s",
                  constants.RELEASE_VERSION, remote_version[1],
                  code=self.ETYPE_WARNING)

    hyp_result = nresult.get(constants.NV_HYPERVISOR, None)
    if ninfo.vm_capable and isinstance(hyp_result, dict):
      for hv_name, hv_result in hyp_result.iteritems():
        test = hv_result is not None
        self._ErrorIf(test, constants.CV_ENODEHV, ninfo.name,
                      "hypervisor %s verify failure: '%s'", hv_name, hv_result)

    hvp_result = nresult.get(constants.NV_HVPARAMS, None)
    if ninfo.vm_capable and isinstance(hvp_result, list):
      for item, hv_name, hv_result in hvp_result:
        self._ErrorIf(True, constants.CV_ENODEHV, ninfo.name,
                      "hypervisor %s parameter verify failure (source %s): %s",
                      hv_name, item, hv_result)

    test = nresult.get(constants.NV_NODESETUP,
                       ["Missing NODESETUP results"])
    self._ErrorIf(test, constants.CV_ENODESETUP, ninfo.name,
                  "node setup error: %s", "; ".join(test))

    return True

  def _VerifyNodeTime(self, ninfo, nresult,
                      nvinfo_starttime, nvinfo_endtime):
    """Check the node time.

    @type ninfo: L{objects.Node}
    @param ninfo: the node to check
    @param nresult: the remote results for the node
    @param nvinfo_starttime: the start time of the RPC call
    @param nvinfo_endtime: the end time of the RPC call

    """
    ntime = nresult.get(constants.NV_TIME, None)
    try:
      ntime_merged = utils.MergeTime(ntime)
    except (ValueError, TypeError):
      self._ErrorIf(True, constants.CV_ENODETIME, ninfo.name,
                    "Node returned invalid time")
      return

    if ntime_merged < (nvinfo_starttime - constants.NODE_MAX_CLOCK_SKEW):
      ntime_diff = "%.01fs" % abs(nvinfo_starttime - ntime_merged)
    elif ntime_merged > (nvinfo_endtime + constants.NODE_MAX_CLOCK_SKEW):
      ntime_diff = "%.01fs" % abs(ntime_merged - nvinfo_endtime)
    else:
      ntime_diff = None

    self._ErrorIf(ntime_diff is not None, constants.CV_ENODETIME, ninfo.name,
                  "Node time diverges by at least %s from master node time",
                  ntime_diff)

  def _UpdateVerifyNodeLVM(self, ninfo, nresult, vg_name, nimg):
    """Check the node LVM results and update info for cross-node checks.

    @type ninfo: L{objects.Node}
    @param ninfo: the node to check
    @param nresult: the remote results for the node
    @param vg_name: the configured VG name
    @type nimg: L{NodeImage}
    @param nimg: node image

    """
    if vg_name is None:
      return

    # checks vg existence and size > 20G
    vglist = nresult.get(constants.NV_VGLIST, None)
    test = not vglist
    self._ErrorIf(test, constants.CV_ENODELVM, ninfo.name,
                  "unable to check volume groups")
    if not test:
      vgstatus = utils.CheckVolumeGroupSize(vglist, vg_name,
                                            constants.MIN_VG_SIZE)
      self._ErrorIf(vgstatus, constants.CV_ENODELVM, ninfo.name, vgstatus)

    # Check PVs
    (errmsgs, pvminmax) = CheckNodePVs(nresult, self._exclusive_storage)
    for em in errmsgs:
      self._Error(constants.CV_ENODELVM, ninfo.name, em)
    if pvminmax is not None:
      (nimg.pv_min, nimg.pv_max) = pvminmax

  def _VerifyGroupDRBDVersion(self, node_verify_infos):
    """Check cross-node DRBD version consistency.

    @type node_verify_infos: dict
    @param node_verify_infos: infos about nodes as returned from the
      node_verify call.

    """
    node_versions = {}
    for node_uuid, ndata in node_verify_infos.items():
      nresult = ndata.payload
      if nresult:
        version = nresult.get(constants.NV_DRBDVERSION, "Missing DRBD version")
        node_versions[node_uuid] = version

    if len(set(node_versions.values())) > 1:
      for node_uuid, version in sorted(node_versions.items()):
        msg = "DRBD version mismatch: %s" % version
        self._Error(constants.CV_ENODEDRBDHELPER, node_uuid, msg,
                    code=self.ETYPE_WARNING)

  def _VerifyGroupLVM(self, node_image, vg_name):
    """Check cross-node consistency in LVM.

    @type node_image: dict
    @param node_image: info about nodes, mapping from node to names to
      L{NodeImage} objects
    @param vg_name: the configured VG name

    """
    if vg_name is None:
      return

    # Only exclusive storage needs this kind of checks
    if not self._exclusive_storage:
      return

    # exclusive_storage wants all PVs to have the same size (approximately),
    # if the smallest and the biggest ones are okay, everything is fine.
    # pv_min is None iff pv_max is None
    vals = filter((lambda ni: ni.pv_min is not None), node_image.values())
    if not vals:
      return
    (pvmin, minnode_uuid) = min((ni.pv_min, ni.uuid) for ni in vals)
    (pvmax, maxnode_uuid) = max((ni.pv_max, ni.uuid) for ni in vals)
    bad = utils.LvmExclusiveTestBadPvSizes(pvmin, pvmax)
    self._ErrorIf(bad, constants.CV_EGROUPDIFFERENTPVSIZE, self.group_info.name,
                  "PV sizes differ too much in the group; smallest (%s MB) is"
                  " on %s, biggest (%s MB) is on %s",
                  pvmin, self.cfg.GetNodeName(minnode_uuid),
                  pvmax, self.cfg.GetNodeName(maxnode_uuid))

  def _VerifyNodeBridges(self, ninfo, nresult, bridges):
    """Check the node bridges.

    @type ninfo: L{objects.Node}
    @param ninfo: the node to check
    @param nresult: the remote results for the node
    @param bridges: the expected list of bridges

    """
    if not bridges:
      return

    missing = nresult.get(constants.NV_BRIDGES, None)
    test = not isinstance(missing, list)
    self._ErrorIf(test, constants.CV_ENODENET, ninfo.name,
                  "did not return valid bridge information")
    if not test:
      self._ErrorIf(bool(missing), constants.CV_ENODENET, ninfo.name,
                    "missing bridges: %s" % utils.CommaJoin(sorted(missing)))

  def _VerifyNodeUserScripts(self, ninfo, nresult):
    """Check the results of user scripts presence and executability on the node

    @type ninfo: L{objects.Node}
    @param ninfo: the node to check
    @param nresult: the remote results for the node

    """
    test = not constants.NV_USERSCRIPTS in nresult
    self._ErrorIf(test, constants.CV_ENODEUSERSCRIPTS, ninfo.name,
                  "did not return user scripts information")

    broken_scripts = nresult.get(constants.NV_USERSCRIPTS, None)
    if not test:
      self._ErrorIf(broken_scripts, constants.CV_ENODEUSERSCRIPTS, ninfo.name,
                    "user scripts not present or not executable: %s" %
                    utils.CommaJoin(sorted(broken_scripts)))

  def _VerifyNodeNetwork(self, ninfo, nresult):
    """Check the node network connectivity results.

    @type ninfo: L{objects.Node}
    @param ninfo: the node to check
    @param nresult: the remote results for the node

    """
    test = constants.NV_NODELIST not in nresult
    self._ErrorIf(test, constants.CV_ENODESSH, ninfo.name,
                  "node hasn't returned node ssh connectivity data")
    if not test:
      if nresult[constants.NV_NODELIST]:
        for a_node, a_msg in nresult[constants.NV_NODELIST].items():
          self._ErrorIf(True, constants.CV_ENODESSH, ninfo.name,
                        "ssh communication with node '%s': %s", a_node, a_msg)

    test = constants.NV_NODENETTEST not in nresult
    self._ErrorIf(test, constants.CV_ENODENET, ninfo.name,
                  "node hasn't returned node tcp connectivity data")
    if not test:
      if nresult[constants.NV_NODENETTEST]:
        nlist = utils.NiceSort(nresult[constants.NV_NODENETTEST].keys())
        for anode in nlist:
          self._ErrorIf(True, constants.CV_ENODENET, ninfo.name,
                        "tcp communication with node '%s': %s",
                        anode, nresult[constants.NV_NODENETTEST][anode])

    test = constants.NV_MASTERIP not in nresult
    self._ErrorIf(test, constants.CV_ENODENET, ninfo.name,
                  "node hasn't returned node master IP reachability data")
    if not test:
      if not nresult[constants.NV_MASTERIP]:
        if ninfo.uuid == self.master_node:
          msg = "the master node cannot reach the master IP (not configured?)"
        else:
          msg = "cannot reach the master IP"
        self._ErrorIf(True, constants.CV_ENODENET, ninfo.name, msg)

  def _VerifyInstance(self, instance, node_image, diskstatus):
    """Verify an instance.

    This function checks to see if the required block devices are
    available on the instance's node, and that the nodes are in the correct
    state.

    """
    pnode_uuid = instance.primary_node
    pnode_img = node_image[pnode_uuid]
    groupinfo = self.cfg.GetAllNodeGroupsInfo()

    node_vol_should = {}
    self.cfg.GetInstanceLVsByNode(instance.uuid, lvmap=node_vol_should)

    cluster = self.cfg.GetClusterInfo()
    ipolicy = ganeti.masterd.instance.CalculateGroupIPolicy(cluster,
                                                            self.group_info)
    err = ComputeIPolicyInstanceViolation(ipolicy, instance, self.cfg)
    self._ErrorIf(err, constants.CV_EINSTANCEPOLICY, instance.name,
                  utils.CommaJoin(err), code=self.ETYPE_WARNING)

    for node_uuid in node_vol_should:
      n_img = node_image[node_uuid]
      if n_img.offline or n_img.rpc_fail or n_img.lvm_fail:
        # ignore missing volumes on offline or broken nodes
        continue
      for volume in node_vol_should[node_uuid]:
        test = volume not in n_img.volumes
        self._ErrorIf(test, constants.CV_EINSTANCEMISSINGDISK, instance.name,
                      "volume %s missing on node %s", volume,
                      self.cfg.GetNodeName(node_uuid))

    if instance.admin_state == constants.ADMINST_UP:
      test = instance.uuid not in pnode_img.instances and not pnode_img.offline
      self._ErrorIf(test, constants.CV_EINSTANCEDOWN, instance.name,
                    "instance not running on its primary node %s",
                     self.cfg.GetNodeName(pnode_uuid))
      self._ErrorIf(pnode_img.offline, constants.CV_EINSTANCEBADNODE,
                    instance.name, "instance is marked as running and lives on"
                    " offline node %s", self.cfg.GetNodeName(pnode_uuid))

    diskdata = [(nname, success, status, idx)
                for (nname, disks) in diskstatus.items()
                for idx, (success, status) in enumerate(disks)]

    for nname, success, bdev_status, idx in diskdata:
      # the 'ghost node' construction in Exec() ensures that we have a
      # node here
      snode = node_image[nname]
      bad_snode = snode.ghost or snode.offline
      self._ErrorIf(instance.disks_active and
                    not success and not bad_snode,
                    constants.CV_EINSTANCEFAULTYDISK, instance.name,
                    "couldn't retrieve status for disk/%s on %s: %s",
                    idx, self.cfg.GetNodeName(nname), bdev_status)

      if instance.disks_active and success and \
         (bdev_status.is_degraded or
          bdev_status.ldisk_status != constants.LDS_OKAY):
        msg = "disk/%s on %s" % (idx, self.cfg.GetNodeName(nname))
        if bdev_status.is_degraded:
          msg += " is degraded"
        if bdev_status.ldisk_status != constants.LDS_OKAY:
          msg += "; state is '%s'" % \
                 constants.LDS_NAMES[bdev_status.ldisk_status]

        self._Error(constants.CV_EINSTANCEFAULTYDISK, instance.name, msg)

    self._ErrorIf(pnode_img.rpc_fail and not pnode_img.offline,
                  constants.CV_ENODERPC, self.cfg.GetNodeName(pnode_uuid),
                  "instance %s, connection to primary node failed",
                  instance.name)

    secondary_nodes = self.cfg.GetInstanceSecondaryNodes(instance.uuid)
    self._ErrorIf(len(secondary_nodes) > 1,
                  constants.CV_EINSTANCELAYOUT, instance.name,
                  "instance has multiple secondary nodes: %s",
                  utils.CommaJoin(secondary_nodes),
                  code=self.ETYPE_WARNING)

    inst_nodes = self.cfg.GetInstanceNodes(instance.uuid)
    es_flags = rpc.GetExclusiveStorageForNodes(self.cfg, inst_nodes)
    if any(es_flags.values()):
      if instance.disk_template not in constants.DTS_EXCL_STORAGE:
        # Disk template not compatible with exclusive_storage: no instance
        # node should have the flag set
        es_nodes = [n
                    for (n, es) in es_flags.items()
                    if es]
        self._Error(constants.CV_EINSTANCEUNSUITABLENODE, instance.name,
                    "instance has template %s, which is not supported on nodes"
                    " that have exclusive storage set: %s",
                    instance.disk_template,
                    utils.CommaJoin(self.cfg.GetNodeNames(es_nodes)))
      for (idx, disk) in enumerate(self.cfg.GetInstanceDisks(instance.uuid)):
        self._ErrorIf(disk.spindles is None,
                      constants.CV_EINSTANCEMISSINGCFGPARAMETER, instance.name,
                      "number of spindles not configured for disk %s while"
                      " exclusive storage is enabled, try running"
                      " gnt-cluster repair-disk-sizes", idx)

    if instance.disk_template in constants.DTS_INT_MIRROR:
      instance_nodes = utils.NiceSort(inst_nodes)
      instance_groups = {}

      for node_uuid in instance_nodes:
        instance_groups.setdefault(self.all_node_info[node_uuid].group,
                                   []).append(node_uuid)

      pretty_list = [
        "%s (group %s)" % (utils.CommaJoin(self.cfg.GetNodeNames(nodes)),
                           groupinfo[group].name)
        # Sort so that we always list the primary node first.
        for group, nodes in sorted(instance_groups.items(),
                                   key=lambda (_, nodes): pnode_uuid in nodes,
                                   reverse=True)]

      self._ErrorIf(len(instance_groups) > 1,
                    constants.CV_EINSTANCESPLITGROUPS,
                    instance.name, "instance has primary and secondary nodes in"
                    " different groups: %s", utils.CommaJoin(pretty_list),
                    code=self.ETYPE_WARNING)

    inst_nodes_offline = []
    for snode in secondary_nodes:
      s_img = node_image[snode]
      self._ErrorIf(s_img.rpc_fail and not s_img.offline, constants.CV_ENODERPC,
                    self.cfg.GetNodeName(snode),
                    "instance %s, connection to secondary node failed",
                    instance.name)

      if s_img.offline:
        inst_nodes_offline.append(snode)

    # warn that the instance lives on offline nodes
    self._ErrorIf(inst_nodes_offline, constants.CV_EINSTANCEBADNODE,
                  instance.name, "instance has offline secondary node(s) %s",
                  utils.CommaJoin(self.cfg.GetNodeNames(inst_nodes_offline)))
    # ... or ghost/non-vm_capable nodes
    for node_uuid in inst_nodes:
      self._ErrorIf(node_image[node_uuid].ghost, constants.CV_EINSTANCEBADNODE,
                    instance.name, "instance lives on ghost node %s",
                    self.cfg.GetNodeName(node_uuid))
      self._ErrorIf(not node_image[node_uuid].vm_capable,
                    constants.CV_EINSTANCEBADNODE, instance.name,
                    "instance lives on non-vm_capable node %s",
                    self.cfg.GetNodeName(node_uuid))

  def _VerifyOrphanVolumes(self, node_vol_should, node_image, reserved):
    """Verify if there are any unknown volumes in the cluster.

    The .os, .swap and backup volumes are ignored. All other volumes are
    reported as unknown.

    @type reserved: L{ganeti.utils.FieldSet}
    @param reserved: a FieldSet of reserved volume names

    """
    for node_uuid, n_img in node_image.items():
      if (n_img.offline or n_img.rpc_fail or n_img.lvm_fail or
          self.all_node_info[node_uuid].group != self.group_uuid):
        # skip non-healthy nodes
        continue
      for volume in n_img.volumes:
        test = ((node_uuid not in node_vol_should or
                volume not in node_vol_should[node_uuid]) and
                not reserved.Matches(volume))
        self._ErrorIf(test, constants.CV_ENODEORPHANLV,
                      self.cfg.GetNodeName(node_uuid),
                      "volume %s is unknown", volume,
                      code=_VerifyErrors.ETYPE_WARNING)

  def _VerifyNPlusOneMemory(self, node_image, all_insts):
    """Verify N+1 Memory Resilience.

    Check that if one single node dies we can still start all the
    instances it was primary for.

    """
    cluster_info = self.cfg.GetClusterInfo()
    for node_uuid, n_img in node_image.items():
      # This code checks that every node which is now listed as
      # secondary has enough memory to host all instances it is
      # supposed to should a single other node in the cluster fail.
      # FIXME: not ready for failover to an arbitrary node
      # FIXME: does not support file-backed instances
      # WARNING: we currently take into account down instances as well
      # as up ones, considering that even if they're down someone
      # might want to start them even in the event of a node failure.
      if n_img.offline or \
         self.all_node_info[node_uuid].group != self.group_uuid:
        # we're skipping nodes marked offline and nodes in other groups from
        # the N+1 warning, since most likely we don't have good memory
        # information from them; we already list instances living on such
        # nodes, and that's enough warning
        continue
      #TODO(dynmem): also consider ballooning out other instances
      for prinode, inst_uuids in n_img.sbp.items():
        needed_mem = 0
        for inst_uuid in inst_uuids:
          bep = cluster_info.FillBE(all_insts[inst_uuid])
          if bep[constants.BE_AUTO_BALANCE]:
            needed_mem += bep[constants.BE_MINMEM]
        test = n_img.mfree < needed_mem
        self._ErrorIf(test, constants.CV_ENODEN1,
                      self.cfg.GetNodeName(node_uuid),
                      "not enough memory to accomodate instance failovers"
                      " should node %s fail (%dMiB needed, %dMiB available)",
                      self.cfg.GetNodeName(prinode), needed_mem, n_img.mfree)

  def _VerifyClientCertificates(self, nodes, all_nvinfo):
    """Verifies the consistency of the client certificates.

    This includes several aspects:
      - the individual validation of all nodes' certificates
      - the consistency of the master candidate certificate map
      - the consistency of the master candidate certificate map with the
        certificates that the master candidates are actually using.

    @param nodes: the list of nodes to consider in this verification
    @param all_nvinfo: the map of results of the verify_node call to
      all nodes

    """
    candidate_certs = self.cfg.GetClusterInfo().candidate_certs
    if candidate_certs is None or len(candidate_certs) == 0:
      self._ErrorIf(
        True, constants.CV_ECLUSTERCLIENTCERT, None,
        "The cluster's list of master candidate certificates is empty."
        " If you just updated the cluster, please run"
        " 'gnt-cluster renew-crypto --new-node-certificates'.")
      return

    self._ErrorIf(
      len(candidate_certs) != len(set(candidate_certs.values())),
      constants.CV_ECLUSTERCLIENTCERT, None,
      "There are at least two master candidates configured to use the same"
      " certificate.")

    # collect the client certificate
    for node in nodes:
      if node.offline:
        continue

      nresult = all_nvinfo[node.uuid]
      if nresult.fail_msg or not nresult.payload:
        continue

      (errcode, msg) = nresult.payload.get(constants.NV_CLIENT_CERT, None)

      self._ErrorIf(
        errcode is not None, constants.CV_ECLUSTERCLIENTCERT, None,
        "Client certificate of node '%s' failed validation: %s (code '%s')",
        node.uuid, msg, errcode)

      if not errcode:
        digest = msg
        if node.master_candidate:
          if node.uuid in candidate_certs:
            self._ErrorIf(
              digest != candidate_certs[node.uuid],
              constants.CV_ECLUSTERCLIENTCERT, None,
              "Client certificate digest of master candidate '%s' does not"
              " match its entry in the cluster's map of master candidate"
              " certificates. Expected: %s Got: %s", node.uuid,
              digest, candidate_certs[node.uuid])
          else:
            self._ErrorIf(
              True, constants.CV_ECLUSTERCLIENTCERT, None,
              "The master candidate '%s' does not have an entry in the"
              " map of candidate certificates.", node.uuid)
            self._ErrorIf(
              digest in candidate_certs.values(),
              constants.CV_ECLUSTERCLIENTCERT, None,
              "Master candidate '%s' is using a certificate of another node.",
              node.uuid)
        else:
          self._ErrorIf(
            node.uuid in candidate_certs,
            constants.CV_ECLUSTERCLIENTCERT, None,
            "Node '%s' is not a master candidate, but still listed in the"
            " map of master candidate certificates.", node.uuid)
          self._ErrorIf(
            (node.uuid not in candidate_certs) and
              (digest in candidate_certs.values()),
            constants.CV_ECLUSTERCLIENTCERT, None,
            "Node '%s' is not a master candidate and is incorrectly using a"
            " certificate of another node which is master candidate.",
            node.uuid)

  def _VerifyFiles(self, nodes, master_node_uuid, all_nvinfo,
                   (files_all, files_opt, files_mc, files_vm)):
    """Verifies file checksums collected from all nodes.

    @param nodes: List of L{objects.Node} objects
    @param master_node_uuid: UUID of master node
    @param all_nvinfo: RPC results

    """
    # Define functions determining which nodes to consider for a file
    files2nodefn = [
      (files_all, None),
      (files_mc, lambda node: (node.master_candidate or
                               node.uuid == master_node_uuid)),
      (files_vm, lambda node: node.vm_capable),
      ]

    # Build mapping from filename to list of nodes which should have the file
    nodefiles = {}
    for (files, fn) in files2nodefn:
      if fn is None:
        filenodes = nodes
      else:
        filenodes = filter(fn, nodes)
      nodefiles.update((filename,
                        frozenset(map(operator.attrgetter("uuid"), filenodes)))
                       for filename in files)

    assert set(nodefiles) == (files_all | files_mc | files_vm)

    fileinfo = dict((filename, {}) for filename in nodefiles)
    ignore_nodes = set()

    for node in nodes:
      if node.offline:
        ignore_nodes.add(node.uuid)
        continue

      nresult = all_nvinfo[node.uuid]

      if nresult.fail_msg or not nresult.payload:
        node_files = None
      else:
        fingerprints = nresult.payload.get(constants.NV_FILELIST, {})
        node_files = dict((vcluster.LocalizeVirtualPath(key), value)
                          for (key, value) in fingerprints.items())
        del fingerprints

      test = not (node_files and isinstance(node_files, dict))
      self._ErrorIf(test, constants.CV_ENODEFILECHECK, node.name,
                    "Node did not return file checksum data")
      if test:
        ignore_nodes.add(node.uuid)
        continue

      # Build per-checksum mapping from filename to nodes having it
      for (filename, checksum) in node_files.items():
        assert filename in nodefiles
        fileinfo[filename].setdefault(checksum, set()).add(node.uuid)

    for (filename, checksums) in fileinfo.items():
      assert compat.all(len(i) > 10 for i in checksums), "Invalid checksum"

      # Nodes having the file
      with_file = frozenset(node_uuid
                            for node_uuids in fileinfo[filename].values()
                            for node_uuid in node_uuids) - ignore_nodes

      expected_nodes = nodefiles[filename] - ignore_nodes

      # Nodes missing file
      missing_file = expected_nodes - with_file

      if filename in files_opt:
        # All or no nodes
        self._ErrorIf(missing_file and missing_file != expected_nodes,
                      constants.CV_ECLUSTERFILECHECK, None,
                      "File %s is optional, but it must exist on all or no"
                      " nodes (not found on %s)",
                      filename,
                      utils.CommaJoin(
                        utils.NiceSort(
                          map(self.cfg.GetNodeName, missing_file))))
      else:
        self._ErrorIf(missing_file, constants.CV_ECLUSTERFILECHECK, None,
                      "File %s is missing from node(s) %s", filename,
                      utils.CommaJoin(
                        utils.NiceSort(
                          map(self.cfg.GetNodeName, missing_file))))

        # Warn if a node has a file it shouldn't
        unexpected = with_file - expected_nodes
        self._ErrorIf(unexpected,
                      constants.CV_ECLUSTERFILECHECK, None,
                      "File %s should not exist on node(s) %s",
                      filename, utils.CommaJoin(
                        utils.NiceSort(map(self.cfg.GetNodeName, unexpected))))

      # See if there are multiple versions of the file
      test = len(checksums) > 1
      if test:
        variants = ["variant %s on %s" %
                    (idx + 1,
                     utils.CommaJoin(utils.NiceSort(
                       map(self.cfg.GetNodeName, node_uuids))))
                    for (idx, (checksum, node_uuids)) in
                      enumerate(sorted(checksums.items()))]
      else:
        variants = []

      self._ErrorIf(test, constants.CV_ECLUSTERFILECHECK, None,
                    "File %s found with %s different checksums (%s)",
                    filename, len(checksums), "; ".join(variants))

  def _VerifyNodeDrbdHelper(self, ninfo, nresult, drbd_helper):
    """Verify the drbd helper.

    """
    if drbd_helper:
      helper_result = nresult.get(constants.NV_DRBDHELPER, None)
      test = (helper_result is None)
      self._ErrorIf(test, constants.CV_ENODEDRBDHELPER, ninfo.name,
                    "no drbd usermode helper returned")
      if helper_result:
        status, payload = helper_result
        test = not status
        self._ErrorIf(test, constants.CV_ENODEDRBDHELPER, ninfo.name,
                      "drbd usermode helper check unsuccessful: %s", payload)
        test = status and (payload != drbd_helper)
        self._ErrorIf(test, constants.CV_ENODEDRBDHELPER, ninfo.name,
                      "wrong drbd usermode helper: %s", payload)

  def _VerifyNodeDrbd(self, ninfo, nresult, instanceinfo, drbd_helper,
                      drbd_map):
    """Verifies and the node DRBD status.

    @type ninfo: L{objects.Node}
    @param ninfo: the node to check
    @param nresult: the remote results for the node
    @param instanceinfo: the dict of instances
    @param drbd_helper: the configured DRBD usermode helper
    @param drbd_map: the DRBD map as returned by
        L{ganeti.config.ConfigWriter.ComputeDRBDMap}

    """
    self._VerifyNodeDrbdHelper(ninfo, nresult, drbd_helper)

    # compute the DRBD minors
    node_drbd = {}
    for minor, inst_uuid in drbd_map[ninfo.uuid].items():
      test = inst_uuid not in instanceinfo
      self._ErrorIf(test, constants.CV_ECLUSTERCFG, None,
                    "ghost instance '%s' in temporary DRBD map", inst_uuid)
        # ghost instance should not be running, but otherwise we
        # don't give double warnings (both ghost instance and
        # unallocated minor in use)
      if test:
        node_drbd[minor] = (inst_uuid, False)
      else:
        instance = instanceinfo[inst_uuid]
        node_drbd[minor] = (inst_uuid, instance.disks_active)

    # and now check them
    used_minors = nresult.get(constants.NV_DRBDLIST, [])
    test = not isinstance(used_minors, (tuple, list))
    self._ErrorIf(test, constants.CV_ENODEDRBD, ninfo.name,
                  "cannot parse drbd status file: %s", str(used_minors))
    if test:
      # we cannot check drbd status
      return

    for minor, (inst_uuid, must_exist) in node_drbd.items():
      test = minor not in used_minors and must_exist
      self._ErrorIf(test, constants.CV_ENODEDRBD, ninfo.name,
                    "drbd minor %d of instance %s is not active", minor,
                    self.cfg.GetInstanceName(inst_uuid))
    for minor in used_minors:
      test = minor not in node_drbd
      self._ErrorIf(test, constants.CV_ENODEDRBD, ninfo.name,
                    "unallocated drbd minor %d is in use", minor)

  def _UpdateNodeOS(self, ninfo, nresult, nimg):
    """Builds the node OS structures.

    @type ninfo: L{objects.Node}
    @param ninfo: the node to check
    @param nresult: the remote results for the node
    @param nimg: the node image object

    """
    remote_os = nresult.get(constants.NV_OSLIST, None)
    test = (not isinstance(remote_os, list) or
            not compat.all(isinstance(v, list) and len(v) == 8
                           for v in remote_os))

    self._ErrorIf(test, constants.CV_ENODEOS, ninfo.name,
                  "node hasn't returned valid OS data")

    nimg.os_fail = test

    if test:
      return

    os_dict = {}

    for (name, os_path, status, diagnose,
         variants, parameters, api_ver,
         trusted) in nresult[constants.NV_OSLIST]:

      if name not in os_dict:
        os_dict[name] = []

      # parameters is a list of lists instead of list of tuples due to
      # JSON lacking a real tuple type, fix it:
      parameters = [tuple(v) for v in parameters]
      os_dict[name].append((os_path, status, diagnose,
                            set(variants), set(parameters), set(api_ver),
                            trusted))

    nimg.oslist = os_dict

  def _VerifyNodeOS(self, ninfo, nimg, base):
    """Verifies the node OS list.

    @type ninfo: L{objects.Node}
    @param ninfo: the node to check
    @param nimg: the node image object
    @param base: the 'template' node we match against (e.g. from the master)

    """
    assert not nimg.os_fail, "Entered _VerifyNodeOS with failed OS rpc?"

    beautify_params = lambda l: ["%s: %s" % (k, v) for (k, v) in l]
    for os_name, os_data in nimg.oslist.items():
      assert os_data, "Empty OS status for OS %s?!" % os_name
      f_path, f_status, f_diag, f_var, f_param, f_api, f_trusted = os_data[0]
      self._ErrorIf(not f_status, constants.CV_ENODEOS, ninfo.name,
                    "Invalid OS %s (located at %s): %s",
                    os_name, f_path, f_diag)
      self._ErrorIf(len(os_data) > 1, constants.CV_ENODEOS, ninfo.name,
                    "OS '%s' has multiple entries"
                    " (first one shadows the rest): %s",
                    os_name, utils.CommaJoin([v[0] for v in os_data]))
      # comparisons with the 'base' image
      test = os_name not in base.oslist
      self._ErrorIf(test, constants.CV_ENODEOS, ninfo.name,
                    "Extra OS %s not present on reference node (%s)",
                    os_name, self.cfg.GetNodeName(base.uuid))
      if test:
        continue
      assert base.oslist[os_name], "Base node has empty OS status?"
      _, b_status, _, b_var, b_param, b_api, b_trusted = base.oslist[os_name][0]
      if not b_status:
        # base OS is invalid, skipping
        continue
      for kind, a, b in [("API version", f_api, b_api),
                         ("variants list", f_var, b_var),
                         ("parameters", beautify_params(f_param),
                          beautify_params(b_param))]:
        self._ErrorIf(a != b, constants.CV_ENODEOS, ninfo.name,
                      "OS %s for %s differs from reference node %s:"
                      " [%s] vs. [%s]", kind, os_name,
                      self.cfg.GetNodeName(base.uuid),
                      utils.CommaJoin(sorted(a)), utils.CommaJoin(sorted(b)))
      for kind, a, b in [("trusted", f_trusted, b_trusted)]:
        self._ErrorIf(a != b, constants.CV_ENODEOS, ninfo.name,
                      "OS %s for %s differs from reference node %s:"
                      " %s vs. %s", kind, os_name,
                      self.cfg.GetNodeName(base.uuid), a, b)

    # check any missing OSes
    missing = set(base.oslist.keys()).difference(nimg.oslist.keys())
    self._ErrorIf(missing, constants.CV_ENODEOS, ninfo.name,
                  "OSes present on reference node %s"
                  " but missing on this node: %s",
                  self.cfg.GetNodeName(base.uuid), utils.CommaJoin(missing))

  def _VerifyAcceptedFileStoragePaths(self, ninfo, nresult, is_master):
    """Verifies paths in L{pathutils.FILE_STORAGE_PATHS_FILE}.

    @type ninfo: L{objects.Node}
    @param ninfo: the node to check
    @param nresult: the remote results for the node
    @type is_master: bool
    @param is_master: Whether node is the master node

    """
    cluster = self.cfg.GetClusterInfo()
    if (is_master and
        (cluster.IsFileStorageEnabled() or
         cluster.IsSharedFileStorageEnabled())):
      try:
        fspaths = nresult[constants.NV_ACCEPTED_STORAGE_PATHS]
      except KeyError:
        # This should never happen
        self._ErrorIf(True, constants.CV_ENODEFILESTORAGEPATHS, ninfo.name,
                      "Node did not return forbidden file storage paths")
      else:
        self._ErrorIf(fspaths, constants.CV_ENODEFILESTORAGEPATHS, ninfo.name,
                      "Found forbidden file storage paths: %s",
                      utils.CommaJoin(fspaths))
    else:
      self._ErrorIf(constants.NV_ACCEPTED_STORAGE_PATHS in nresult,
                    constants.CV_ENODEFILESTORAGEPATHS, ninfo.name,
                    "Node should not have returned forbidden file storage"
                    " paths")

  def _VerifyStoragePaths(self, ninfo, nresult, file_disk_template,
                          verify_key, error_key):
    """Verifies (file) storage paths.

    @type ninfo: L{objects.Node}
    @param ninfo: the node to check
    @param nresult: the remote results for the node
    @type file_disk_template: string
    @param file_disk_template: file-based disk template, whose directory
        is supposed to be verified
    @type verify_key: string
    @param verify_key: key for the verification map of this file
        verification step
    @param error_key: error key to be added to the verification results
        in case something goes wrong in this verification step

    """
    assert (file_disk_template in utils.storage.GetDiskTemplatesOfStorageTypes(
              constants.ST_FILE, constants.ST_SHARED_FILE
           ))

    cluster = self.cfg.GetClusterInfo()
    if cluster.IsDiskTemplateEnabled(file_disk_template):
      self._ErrorIf(
          verify_key in nresult,
          error_key, ninfo.name,
          "The configured %s storage path is unusable: %s" %
          (file_disk_template, nresult.get(verify_key)))

  def _VerifyFileStoragePaths(self, ninfo, nresult):
    """Verifies (file) storage paths.

    @see: C{_VerifyStoragePaths}

    """
    self._VerifyStoragePaths(
        ninfo, nresult, constants.DT_FILE,
        constants.NV_FILE_STORAGE_PATH,
        constants.CV_ENODEFILESTORAGEPATHUNUSABLE)

  def _VerifySharedFileStoragePaths(self, ninfo, nresult):
    """Verifies (file) storage paths.

    @see: C{_VerifyStoragePaths}

    """
    self._VerifyStoragePaths(
        ninfo, nresult, constants.DT_SHARED_FILE,
        constants.NV_SHARED_FILE_STORAGE_PATH,
        constants.CV_ENODESHAREDFILESTORAGEPATHUNUSABLE)

  def _VerifyOob(self, ninfo, nresult):
    """Verifies out of band functionality of a node.

    @type ninfo: L{objects.Node}
    @param ninfo: the node to check
    @param nresult: the remote results for the node

    """
    # We just have to verify the paths on master and/or master candidates
    # as the oob helper is invoked on the master
    if ((ninfo.master_candidate or ninfo.master_capable) and
        constants.NV_OOB_PATHS in nresult):
      for path_result in nresult[constants.NV_OOB_PATHS]:
        self._ErrorIf(path_result, constants.CV_ENODEOOBPATH,
                      ninfo.name, path_result)

  def _UpdateNodeVolumes(self, ninfo, nresult, nimg, vg_name):
    """Verifies and updates the node volume data.

    This function will update a L{NodeImage}'s internal structures
    with data from the remote call.

    @type ninfo: L{objects.Node}
    @param ninfo: the node to check
    @param nresult: the remote results for the node
    @param nimg: the node image object
    @param vg_name: the configured VG name

    """
    nimg.lvm_fail = True
    lvdata = nresult.get(constants.NV_LVLIST, "Missing LV data")
    if vg_name is None:
      pass
    elif isinstance(lvdata, basestring):
      self._ErrorIf(True, constants.CV_ENODELVM, ninfo.name,
                    "LVM problem on node: %s", utils.SafeEncode(lvdata))
    elif not isinstance(lvdata, dict):
      self._ErrorIf(True, constants.CV_ENODELVM, ninfo.name,
                    "rpc call to node failed (lvlist)")
    else:
      nimg.volumes = lvdata
      nimg.lvm_fail = False

  def _UpdateNodeInstances(self, ninfo, nresult, nimg):
    """Verifies and updates the node instance list.

    If the listing was successful, then updates this node's instance
    list. Otherwise, it marks the RPC call as failed for the instance
    list key.

    @type ninfo: L{objects.Node}
    @param ninfo: the node to check
    @param nresult: the remote results for the node
    @param nimg: the node image object

    """
    idata = nresult.get(constants.NV_INSTANCELIST, None)
    test = not isinstance(idata, list)
    self._ErrorIf(test, constants.CV_ENODEHV, ninfo.name,
                  "rpc call to node failed (instancelist): %s",
                  utils.SafeEncode(str(idata)))
    if test:
      nimg.hyp_fail = True
    else:
      nimg.instances = [inst.uuid for (_, inst) in
                        self.cfg.GetMultiInstanceInfoByName(idata)]

  def _UpdateNodeInfo(self, ninfo, nresult, nimg, vg_name):
    """Verifies and computes a node information map

    @type ninfo: L{objects.Node}
    @param ninfo: the node to check
    @param nresult: the remote results for the node
    @param nimg: the node image object
    @param vg_name: the configured VG name

    """
    # try to read free memory (from the hypervisor)
    hv_info = nresult.get(constants.NV_HVINFO, None)
    test = not isinstance(hv_info, dict) or "memory_free" not in hv_info
    self._ErrorIf(test, constants.CV_ENODEHV, ninfo.name,
                  "rpc call to node failed (hvinfo)")
    if not test:
      try:
        nimg.mfree = int(hv_info["memory_free"])
      except (ValueError, TypeError):
        self._ErrorIf(True, constants.CV_ENODERPC, ninfo.name,
                      "node returned invalid nodeinfo, check hypervisor")

    # FIXME: devise a free space model for file based instances as well
    if vg_name is not None:
      test = (constants.NV_VGLIST not in nresult or
              vg_name not in nresult[constants.NV_VGLIST])
      self._ErrorIf(test, constants.CV_ENODELVM, ninfo.name,
                    "node didn't return data for the volume group '%s'"
                    " - it is either missing or broken", vg_name)
      if not test:
        try:
          nimg.dfree = int(nresult[constants.NV_VGLIST][vg_name])
        except (ValueError, TypeError):
          self._ErrorIf(True, constants.CV_ENODERPC, ninfo.name,
                        "node returned invalid LVM info, check LVM status")

  def _CollectDiskInfo(self, node_uuids, node_image, instanceinfo):
    """Gets per-disk status information for all instances.

    @type node_uuids: list of strings
    @param node_uuids: Node UUIDs
    @type node_image: dict of (UUID, L{objects.Node})
    @param node_image: Node objects
    @type instanceinfo: dict of (UUID, L{objects.Instance})
    @param instanceinfo: Instance objects
    @rtype: {instance: {node: [(succes, payload)]}}
    @return: a dictionary of per-instance dictionaries with nodes as
        keys and disk information as values; the disk information is a
        list of tuples (success, payload)

    """
    node_disks = {}
    node_disks_dev_inst_only = {}
    diskless_instances = set()
    nodisk_instances = set()
    diskless = constants.DT_DISKLESS

    for nuuid in node_uuids:
      node_inst_uuids = list(itertools.chain(node_image[nuuid].pinst,
                                             node_image[nuuid].sinst))
      diskless_instances.update(uuid for uuid in node_inst_uuids
                                if instanceinfo[uuid].disk_template == diskless)
      disks = [(inst_uuid, disk)
               for inst_uuid in node_inst_uuids
               for disk in self.cfg.GetInstanceDisks(inst_uuid)]

      if not disks:
        nodisk_instances.update(uuid for uuid in node_inst_uuids
                                if instanceinfo[uuid].disk_template != diskless)
        # No need to collect data
        continue

      node_disks[nuuid] = disks

      # _AnnotateDiskParams makes already copies of the disks
      dev_inst_only = []
      for (inst_uuid, dev) in disks:
        (anno_disk,) = AnnotateDiskParams(instanceinfo[inst_uuid], [dev],
                                          self.cfg)
        dev_inst_only.append((anno_disk, instanceinfo[inst_uuid]))

      node_disks_dev_inst_only[nuuid] = dev_inst_only

    assert len(node_disks) == len(node_disks_dev_inst_only)

    # Collect data from all nodes with disks
    result = self.rpc.call_blockdev_getmirrorstatus_multi(
               node_disks.keys(), node_disks_dev_inst_only)

    assert len(result) == len(node_disks)

    instdisk = {}

    for (nuuid, nres) in result.items():
      node = self.cfg.GetNodeInfo(nuuid)
      disks = node_disks[node.uuid]

      if nres.offline:
        # No data from this node
        data = len(disks) * [(False, "node offline")]
      else:
        msg = nres.fail_msg
        self._ErrorIf(msg, constants.CV_ENODERPC, node.name,
                      "while getting disk information: %s", msg)
        if msg:
          # No data from this node
          data = len(disks) * [(False, msg)]
        else:
          data = []
          for idx, i in enumerate(nres.payload):
            if isinstance(i, (tuple, list)) and len(i) == 2:
              data.append(i)
            else:
              logging.warning("Invalid result from node %s, entry %d: %s",
                              node.name, idx, i)
              data.append((False, "Invalid result from the remote node"))

      for ((inst_uuid, _), status) in zip(disks, data):
        instdisk.setdefault(inst_uuid, {}).setdefault(node.uuid, []) \
          .append(status)

    # Add empty entries for diskless instances.
    for inst_uuid in diskless_instances:
      assert inst_uuid not in instdisk
      instdisk[inst_uuid] = {}
    # ...and disk-full instances that happen to have no disks
    for inst_uuid in nodisk_instances:
      assert inst_uuid not in instdisk
      instdisk[inst_uuid] = {}

    assert compat.all(len(statuses) == len(instanceinfo[inst].disks) and
                      len(nuuids) <= len(
                        self.cfg.GetInstanceNodes(instanceinfo[inst].uuid)) and
                      compat.all(isinstance(s, (tuple, list)) and
                                 len(s) == 2 for s in statuses)
                      for inst, nuuids in instdisk.items()
                      for nuuid, statuses in nuuids.items())
    if __debug__:
      instdisk_keys = set(instdisk)
      instanceinfo_keys = set(instanceinfo)
      assert instdisk_keys == instanceinfo_keys, \
        ("instdisk keys (%s) do not match instanceinfo keys (%s)" %
         (instdisk_keys, instanceinfo_keys))

    return instdisk

  @staticmethod
  def _SshNodeSelector(group_uuid, all_nodes):
    """Create endless iterators for all potential SSH check hosts.

    """
    nodes = [node for node in all_nodes
             if (node.group != group_uuid and
                 not node.offline)]
    keyfunc = operator.attrgetter("group")

    return map(itertools.cycle,
               [sorted(map(operator.attrgetter("name"), names))
                for _, names in itertools.groupby(sorted(nodes, key=keyfunc),
                                                  keyfunc)])

  @classmethod
  def _SelectSshCheckNodes(cls, group_nodes, group_uuid, all_nodes):
    """Choose which nodes should talk to which other nodes.

    We will make nodes contact all nodes in their group, and one node from
    every other group.

    @warning: This algorithm has a known issue if one node group is much
      smaller than others (e.g. just one node). In such a case all other
      nodes will talk to the single node.

    """
    online_nodes = sorted(node.name for node in group_nodes if not node.offline)
    sel = cls._SshNodeSelector(group_uuid, all_nodes)

    return (online_nodes,
            dict((name, sorted([i.next() for i in sel]))
                 for name in online_nodes))

  def BuildHooksEnv(self):
    """Build hooks env.

    Cluster-Verify hooks just ran in the post phase and their failure makes
    the output be logged in the verify output and the verification to fail.

    """
    env = {
      "CLUSTER_TAGS": " ".join(self.cfg.GetClusterInfo().GetTags()),
      }

    env.update(("NODE_TAGS_%s" % node.name, " ".join(node.GetTags()))
               for node in self.my_node_info.values())

    return env

  def BuildHooksNodes(self):
    """Build hooks nodes.

    """
    return ([], list(self.my_node_info.keys()))

  def Exec(self, feedback_fn):
    """Verify integrity of the node group, performing various test on nodes.

    """
    # This method has too many local variables. pylint: disable=R0914
    feedback_fn("* Verifying group '%s'" % self.group_info.name)

    if not self.my_node_uuids:
      # empty node group
      feedback_fn("* Empty node group, skipping verification")
      return True

    self.bad = False
    verbose = self.op.verbose
    self._feedback_fn = feedback_fn

    vg_name = self.cfg.GetVGName()
    drbd_helper = self.cfg.GetDRBDHelper()
    cluster = self.cfg.GetClusterInfo()
    hypervisors = cluster.enabled_hypervisors
    node_data_list = self.my_node_info.values()

    i_non_redundant = [] # Non redundant instances
    i_non_a_balanced = [] # Non auto-balanced instances
    i_offline = 0 # Count of offline instances
    n_offline = 0 # Count of offline nodes
    n_drained = 0 # Count of nodes being drained
    node_vol_should = {}

    # FIXME: verify OS list

    # File verification
    filemap = ComputeAncillaryFiles(cluster, False)

    # do local checksums
    master_node_uuid = self.master_node = self.cfg.GetMasterNode()
    master_ip = self.cfg.GetMasterIP()

    feedback_fn("* Gathering data (%d nodes)" % len(self.my_node_uuids))

    user_scripts = []
    if self.cfg.GetUseExternalMipScript():
      user_scripts.append(pathutils.EXTERNAL_MASTER_SETUP_SCRIPT)

    node_verify_param = {
      constants.NV_FILELIST:
        map(vcluster.MakeVirtualPath,
            utils.UniqueSequence(filename
                                 for files in filemap
                                 for filename in files)),
      constants.NV_NODELIST:
        self._SelectSshCheckNodes(node_data_list, self.group_uuid,
                                  self.all_node_info.values()),
      constants.NV_HYPERVISOR: hypervisors,
      constants.NV_HVPARAMS:
        _GetAllHypervisorParameters(cluster, self.all_inst_info.values()),
      constants.NV_NODENETTEST: [(node.name, node.primary_ip, node.secondary_ip)
                                 for node in node_data_list
                                 if not node.offline],
      constants.NV_INSTANCELIST: hypervisors,
      constants.NV_VERSION: None,
      constants.NV_HVINFO: self.cfg.GetHypervisorType(),
      constants.NV_NODESETUP: None,
      constants.NV_TIME: None,
      constants.NV_MASTERIP: (self.cfg.GetMasterNodeName(), master_ip),
      constants.NV_OSLIST: None,
      constants.NV_VMNODES: self.cfg.GetNonVmCapableNodeList(),
      constants.NV_USERSCRIPTS: user_scripts,
      constants.NV_CLIENT_CERT: None,
      }

    if vg_name is not None:
      node_verify_param[constants.NV_VGLIST] = None
      node_verify_param[constants.NV_LVLIST] = vg_name
      node_verify_param[constants.NV_PVLIST] = [vg_name]

    if cluster.IsDiskTemplateEnabled(constants.DT_DRBD8):
      if drbd_helper:
        node_verify_param[constants.NV_DRBDVERSION] = None
        node_verify_param[constants.NV_DRBDLIST] = None
        node_verify_param[constants.NV_DRBDHELPER] = drbd_helper

    if cluster.IsFileStorageEnabled() or \
        cluster.IsSharedFileStorageEnabled():
      # Load file storage paths only from master node
      node_verify_param[constants.NV_ACCEPTED_STORAGE_PATHS] = \
        self.cfg.GetMasterNodeName()
      if cluster.IsFileStorageEnabled():
        node_verify_param[constants.NV_FILE_STORAGE_PATH] = \
          cluster.file_storage_dir
      if cluster.IsSharedFileStorageEnabled():
        node_verify_param[constants.NV_SHARED_FILE_STORAGE_PATH] = \
          cluster.shared_file_storage_dir

    # bridge checks
    # FIXME: this needs to be changed per node-group, not cluster-wide
    bridges = set()
    default_nicpp = cluster.nicparams[constants.PP_DEFAULT]
    if default_nicpp[constants.NIC_MODE] == constants.NIC_MODE_BRIDGED:
      bridges.add(default_nicpp[constants.NIC_LINK])
    for inst_uuid in self.my_inst_info.values():
      for nic in inst_uuid.nics:
        full_nic = cluster.SimpleFillNIC(nic.nicparams)
        if full_nic[constants.NIC_MODE] == constants.NIC_MODE_BRIDGED:
          bridges.add(full_nic[constants.NIC_LINK])

    if bridges:
      node_verify_param[constants.NV_BRIDGES] = list(bridges)

    # Build our expected cluster state
    node_image = dict((node.uuid, self.NodeImage(offline=node.offline,
                                                 uuid=node.uuid,
                                                 vm_capable=node.vm_capable))
                      for node in node_data_list)

    # Gather OOB paths
    oob_paths = []
    for node in self.all_node_info.values():
      path = SupportsOob(self.cfg, node)
      if path and path not in oob_paths:
        oob_paths.append(path)

    if oob_paths:
      node_verify_param[constants.NV_OOB_PATHS] = oob_paths

    for inst_uuid in self.my_inst_uuids:
      instance = self.my_inst_info[inst_uuid]
      if instance.admin_state == constants.ADMINST_OFFLINE:
        i_offline += 1

      inst_nodes = self.cfg.GetInstanceNodes(instance.uuid)
      for nuuid in inst_nodes:
        if nuuid not in node_image:
          gnode = self.NodeImage(uuid=nuuid)
          gnode.ghost = (nuuid not in self.all_node_info)
          node_image[nuuid] = gnode

      self.cfg.GetInstanceLVsByNode(instance.uuid, lvmap=node_vol_should)

      pnode = instance.primary_node
      node_image[pnode].pinst.append(instance.uuid)

      for snode in self.cfg.GetInstanceSecondaryNodes(instance.uuid):
        nimg = node_image[snode]
        nimg.sinst.append(instance.uuid)
        if pnode not in nimg.sbp:
          nimg.sbp[pnode] = []
        nimg.sbp[pnode].append(instance.uuid)

    es_flags = rpc.GetExclusiveStorageForNodes(self.cfg,
                                               self.my_node_info.keys())
    # The value of exclusive_storage should be the same across the group, so if
    # it's True for at least a node, we act as if it were set for all the nodes
    self._exclusive_storage = compat.any(es_flags.values())
    if self._exclusive_storage:
      node_verify_param[constants.NV_EXCLUSIVEPVS] = True

    node_group_uuids = dict(map(lambda n: (n.name, n.group),
                                self.cfg.GetAllNodesInfo().values()))
    groups_config = self.cfg.GetAllNodeGroupsInfoDict()

    # At this point, we have the in-memory data structures complete,
    # except for the runtime information, which we'll gather next

    # NOTE: Here we lock the configuration for the duration of RPC calls,
    # which means that the cluster configuration changes are blocked during
    # this period.
    # This is something that should be done only exceptionally and only for
    # justified cases!
    # In this case, we need the lock as we can only verify the integrity of
    # configuration files on MCs only if we know nobody else is modifying it.
    # FIXME: The check for integrity of config.data should be moved to
    # WConfD, which is the only one who can otherwise ensure nobody
    # will modify the configuration during the check.
    with self.cfg.GetConfigManager(shared=True):
      feedback_fn("* Gathering information about nodes (%s nodes)" %
                  len(self.my_node_uuids))
      # Force the configuration to be fully distributed before doing any tests
      self.cfg.FlushConfig()
      # Due to the way our RPC system works, exact response times cannot be
      # guaranteed (e.g. a broken node could run into a timeout). By keeping
      # the time before and after executing the request, we can at least have
      # a time window.
      nvinfo_starttime = time.time()
      # Get lock on the configuration so that nobody modifies it concurrently.
      # Otherwise it can be modified by other jobs, failing the consistency
      # test.
      # NOTE: This is an exceptional situation, we should otherwise avoid
      # locking the configuration for something but very fast, pure operations.
      cluster_name = self.cfg.GetClusterName()
      hvparams = self.cfg.GetClusterInfo().hvparams
      all_nvinfo = self.rpc.call_node_verify(self.my_node_uuids,
                                             node_verify_param,
                                             cluster_name,
                                             hvparams,
                                             node_group_uuids,
                                             groups_config)
      nvinfo_endtime = time.time()

      if self.extra_lv_nodes and vg_name is not None:
        feedback_fn("* Gathering information about extra nodes (%s nodes)" %
                    len(self.extra_lv_nodes))
        extra_lv_nvinfo = \
            self.rpc.call_node_verify(self.extra_lv_nodes,
                                      {constants.NV_LVLIST: vg_name},
                                      self.cfg.GetClusterName(),
                                      self.cfg.GetClusterInfo().hvparams,
                                      node_group_uuids,
                                      groups_config)
      else:
        extra_lv_nvinfo = {}

      # If not all nodes are being checked, we need to make sure the master
      # node and a non-checked vm_capable node are in the list.
      absent_node_uuids = set(self.all_node_info).difference(self.my_node_info)
      if absent_node_uuids:
        vf_nvinfo = all_nvinfo.copy()
        vf_node_info = list(self.my_node_info.values())
        additional_node_uuids = []
        if master_node_uuid not in self.my_node_info:
          additional_node_uuids.append(master_node_uuid)
          vf_node_info.append(self.all_node_info[master_node_uuid])
        # Add the first vm_capable node we find which is not included,
        # excluding the master node (which we already have)
        for node_uuid in absent_node_uuids:
          nodeinfo = self.all_node_info[node_uuid]
          if (nodeinfo.vm_capable and not nodeinfo.offline and
              node_uuid != master_node_uuid):
            additional_node_uuids.append(node_uuid)
            vf_node_info.append(self.all_node_info[node_uuid])
            break
        key = constants.NV_FILELIST

        feedback_fn("* Gathering information about the master node")
        vf_nvinfo.update(self.rpc.call_node_verify(
           additional_node_uuids, {key: node_verify_param[key]},
           self.cfg.GetClusterName(), self.cfg.GetClusterInfo().hvparams,
           node_group_uuids,
           groups_config))
      else:
        vf_nvinfo = all_nvinfo
        vf_node_info = self.my_node_info.values()

    all_drbd_map = self.cfg.ComputeDRBDMap()

    feedback_fn("* Gathering disk information (%s nodes)" %
                len(self.my_node_uuids))
    instdisk = self._CollectDiskInfo(self.my_node_info.keys(), node_image,
                                     self.my_inst_info)

    feedback_fn("* Verifying configuration file consistency")

    self._VerifyClientCertificates(self.my_node_info.values(), all_nvinfo)

    self._VerifyFiles(vf_node_info, master_node_uuid, vf_nvinfo, filemap)

    feedback_fn("* Verifying node status")

    refos_img = None

    for node_i in node_data_list:
      nimg = node_image[node_i.uuid]

      if node_i.offline:
        if verbose:
          feedback_fn("* Skipping offline node %s" % (node_i.name,))
        n_offline += 1
        continue

      if node_i.uuid == master_node_uuid:
        ntype = "master"
      elif node_i.master_candidate:
        ntype = "master candidate"
      elif node_i.drained:
        ntype = "drained"
        n_drained += 1
      else:
        ntype = "regular"
      if verbose:
        feedback_fn("* Verifying node %s (%s)" % (node_i.name, ntype))

      msg = all_nvinfo[node_i.uuid].fail_msg
      self._ErrorIf(msg, constants.CV_ENODERPC, node_i.name,
                    "while contacting node: %s", msg)
      if msg:
        nimg.rpc_fail = True
        continue

      nresult = all_nvinfo[node_i.uuid].payload

      nimg.call_ok = self._VerifyNode(node_i, nresult)
      self._VerifyNodeTime(node_i, nresult, nvinfo_starttime, nvinfo_endtime)
      self._VerifyNodeNetwork(node_i, nresult)
      self._VerifyNodeUserScripts(node_i, nresult)
      self._VerifyOob(node_i, nresult)
      self._VerifyAcceptedFileStoragePaths(node_i, nresult,
                                           node_i.uuid == master_node_uuid)
      self._VerifyFileStoragePaths(node_i, nresult)
      self._VerifySharedFileStoragePaths(node_i, nresult)

      if nimg.vm_capable:
        self._UpdateVerifyNodeLVM(node_i, nresult, vg_name, nimg)
        if constants.DT_DRBD8 in cluster.enabled_disk_templates:
          self._VerifyNodeDrbd(node_i, nresult, self.all_inst_info, drbd_helper,
                               all_drbd_map)

        if (constants.DT_PLAIN in cluster.enabled_disk_templates) or \
            (constants.DT_DRBD8 in cluster.enabled_disk_templates):
          self._UpdateNodeVolumes(node_i, nresult, nimg, vg_name)
        self._UpdateNodeInstances(node_i, nresult, nimg)
        self._UpdateNodeInfo(node_i, nresult, nimg, vg_name)
        self._UpdateNodeOS(node_i, nresult, nimg)

        if not nimg.os_fail:
          if refos_img is None:
            refos_img = nimg
          self._VerifyNodeOS(node_i, nimg, refos_img)
        self._VerifyNodeBridges(node_i, nresult, bridges)

        # Check whether all running instances are primary for the node. (This
        # can no longer be done from _VerifyInstance below, since some of the
        # wrong instances could be from other node groups.)
        non_primary_inst_uuids = set(nimg.instances).difference(nimg.pinst)

        for inst_uuid in non_primary_inst_uuids:
          test = inst_uuid in self.all_inst_info
          self._ErrorIf(test, constants.CV_EINSTANCEWRONGNODE,
                        self.cfg.GetInstanceName(inst_uuid),
                        "instance should not run on node %s", node_i.name)
          self._ErrorIf(not test, constants.CV_ENODEORPHANINSTANCE, node_i.name,
                        "node is running unknown instance %s", inst_uuid)

    self._VerifyGroupDRBDVersion(all_nvinfo)
    self._VerifyGroupLVM(node_image, vg_name)

    for node_uuid, result in extra_lv_nvinfo.items():
      self._UpdateNodeVolumes(self.all_node_info[node_uuid], result.payload,
                              node_image[node_uuid], vg_name)

    feedback_fn("* Verifying instance status")
    for inst_uuid in self.my_inst_uuids:
      instance = self.my_inst_info[inst_uuid]
      if verbose:
        feedback_fn("* Verifying instance %s" % instance.name)
      self._VerifyInstance(instance, node_image, instdisk[inst_uuid])

      # If the instance is non-redundant we cannot survive losing its primary
      # node, so we are not N+1 compliant.
      if instance.disk_template not in constants.DTS_MIRRORED:
        i_non_redundant.append(instance)

      if not cluster.FillBE(instance)[constants.BE_AUTO_BALANCE]:
        i_non_a_balanced.append(instance)

    feedback_fn("* Verifying orphan volumes")
    reserved = utils.FieldSet(*cluster.reserved_lvs)

    # We will get spurious "unknown volume" warnings if any node of this group
    # is secondary for an instance whose primary is in another group. To avoid
    # them, we find these instances and add their volumes to node_vol_should.
    for instance in self.all_inst_info.values():
      for secondary in self.cfg.GetInstanceSecondaryNodes(instance.uuid):
        if (secondary in self.my_node_info
            and instance.name not in self.my_inst_info):
          self.cfg.GetInstanceLVsByNode(instance.uuid, lvmap=node_vol_should)
          break

    self._VerifyOrphanVolumes(node_vol_should, node_image, reserved)

    if constants.VERIFY_NPLUSONE_MEM not in self.op.skip_checks:
      feedback_fn("* Verifying N+1 Memory redundancy")
      self._VerifyNPlusOneMemory(node_image, self.my_inst_info)

    feedback_fn("* Other Notes")
    if i_non_redundant:
      feedback_fn("  - NOTICE: %d non-redundant instance(s) found."
                  % len(i_non_redundant))

    if i_non_a_balanced:
      feedback_fn("  - NOTICE: %d non-auto-balanced instance(s) found."
                  % len(i_non_a_balanced))

    if i_offline:
      feedback_fn("  - NOTICE: %d offline instance(s) found." % i_offline)

    if n_offline:
      feedback_fn("  - NOTICE: %d offline node(s) found." % n_offline)

    if n_drained:
      feedback_fn("  - NOTICE: %d drained node(s) found." % n_drained)

    return not self.bad

  def HooksCallBack(self, phase, hooks_results, feedback_fn, lu_result):
    """Analyze the post-hooks' result

    This method analyses the hook result, handles it, and sends some
    nicely-formatted feedback back to the user.

    @param phase: one of L{constants.HOOKS_PHASE_POST} or
        L{constants.HOOKS_PHASE_PRE}; it denotes the hooks phase
    @param hooks_results: the results of the multi-node hooks rpc call
    @param feedback_fn: function used send feedback back to the caller
    @param lu_result: previous Exec result
    @return: the new Exec result, based on the previous result
        and hook results

    """
    # We only really run POST phase hooks, only for non-empty groups,
    # and are only interested in their results
    if not self.my_node_uuids:
      # empty node group
      pass
    elif phase == constants.HOOKS_PHASE_POST:
      # Used to change hooks' output to proper indentation
      feedback_fn("* Hooks Results")
      assert hooks_results, "invalid result from hooks"

      for node_name in hooks_results:
        res = hooks_results[node_name]
        msg = res.fail_msg
        test = msg and not res.offline
        self._ErrorIf(test, constants.CV_ENODEHOOKS, node_name,
                      "Communication failure in hooks execution: %s", msg)
        if test:
          lu_result = False
          continue
        if res.offline:
          # No need to investigate payload if node is offline
          continue
        for script, hkr, output in res.payload:
          test = hkr == constants.HKR_FAIL
          self._ErrorIf(test, constants.CV_ENODEHOOKS, node_name,
                        "Script %s failed, output:", script)
          if test:
            output = self._HOOKS_INDENT_RE.sub("      ", output)
            feedback_fn("%s" % output)
            lu_result = False

    return lu_result


class LUClusterVerifyDisks(NoHooksLU):
  """Verifies the cluster disks status.

  """
  REQ_BGL = False

  def ExpandNames(self):
    self.share_locks = ShareAll()
    self.needed_locks = {
      locking.LEVEL_NODEGROUP: locking.ALL_SET,
      }

  def Exec(self, feedback_fn):
    group_names = self.owned_locks(locking.LEVEL_NODEGROUP)

    # Submit one instance of L{opcodes.OpGroupVerifyDisks} per node group
    return ResultWithJobs([[opcodes.OpGroupVerifyDisks(group_name=group)]
                           for group in group_names])<|MERGE_RESOLUTION|>--- conflicted
+++ resolved
@@ -56,13 +56,10 @@
   CheckOSParams, CheckHVParams, AdjustCandidatePool, CheckNodePVs, \
   ComputeIPolicyInstanceViolation, AnnotateDiskParams, SupportsOob, \
   CheckIpolicyVsDiskTemplates, CheckDiskAccessModeValidity, \
-<<<<<<< HEAD
   CheckDiskAccessModeConsistency, CreateNewClientCert, \
   AddInstanceCommunicationNetworkOp, ConnectInstanceCommunicationNetworkOp, \
-  CheckImageValidity
-=======
+  CheckImageValidity, \
   CheckDiskAccessModeConsistency, CreateNewClientCert, EnsureKvmdOnNodes
->>>>>>> f2609511
 
 import ganeti.masterd.instance
 
@@ -419,13 +416,10 @@
       "hidden_os": cluster.hidden_os,
       "blacklisted_os": cluster.blacklisted_os,
       "enabled_disk_templates": cluster.enabled_disk_templates,
-<<<<<<< HEAD
       "install_image": cluster.install_image,
       "instance_communication_network": cluster.instance_communication_network,
       "compression_tools": cluster.compression_tools,
-=======
       "enabled_user_shutdown": cluster.enabled_user_shutdown,
->>>>>>> f2609511
       }
 
     return result
@@ -1546,12 +1540,10 @@
     self.cfg.Update(self.cluster, feedback_fn)
     self._SetDrbdHelper(feedback_fn)
 
-<<<<<<< HEAD
     # re-read the fresh configuration again
     self.cluster = self.cfg.GetClusterInfo()
-=======
+
     ensure_kvmd = False
->>>>>>> f2609511
 
     if self.op.hvparams:
       self.cluster.hvparams = self.new_hvparams
@@ -1700,7 +1692,13 @@
       result.Warn("Could not re-enable the master ip on the master,"
                   " please restart manually", self.LogWarning)
 
-<<<<<<< HEAD
+    # Even though 'self.op.enabled_user_shutdown' is being tested
+    # above, the RPCs can only be done after 'self.cfg.Update' because
+    # this will update the cluster object and sync 'Ssconf', and kvmd
+    # uses 'Ssconf'.
+    if ensure_kvmd:
+      EnsureKvmdOnNodes(self, feedback_fn)
+
     if self.op.compression_tools is not None:
       self.cfg.SetCompressionTools(self.op.compression_tools)
 
@@ -1710,14 +1708,6 @@
                                                       network_name, feedback_fn)
     else:
       return None
-=======
-    # Even though 'self.op.enabled_user_shutdown' is being tested
-    # above, the RPCs can only be done after 'self.cfg.Update' because
-    # this will update the cluster object and sync 'Ssconf', and kvmd
-    # uses 'Ssconf'.
-    if ensure_kvmd:
-      EnsureKvmdOnNodes(self, feedback_fn)
->>>>>>> f2609511
 
 
 class LUClusterVerify(NoHooksLU):
