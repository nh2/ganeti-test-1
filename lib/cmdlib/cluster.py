#
#

# Copyright (C) 2006, 2007, 2008, 2009, 2010, 2011, 2012, 2013 Google Inc.
#
# This program is free software; you can redistribute it and/or modify
# it under the terms of the GNU General Public License as published by
# the Free Software Foundation; either version 2 of the License, or
# (at your option) any later version.
#
# This program is distributed in the hope that it will be useful, but
# WITHOUT ANY WARRANTY; without even the implied warranty of
# MERCHANTABILITY or FITNESS FOR A PARTICULAR PURPOSE.  See the GNU
# General Public License for more details.
#
# You should have received a copy of the GNU General Public License
# along with this program; if not, write to the Free Software
# Foundation, Inc., 51 Franklin Street, Fifth Floor, Boston, MA
# 02110-1301, USA.


"""Logical units dealing with the cluster."""

import OpenSSL

import copy
import itertools
import logging
import operator
import os
import re
import time

from ganeti import compat
from ganeti import constants
from ganeti import errors
from ganeti import hypervisor
from ganeti import locking
from ganeti import masterd
from ganeti import netutils
from ganeti import objects
from ganeti import opcodes
from ganeti import pathutils
from ganeti import query
from ganeti import rpc
from ganeti import runtime
from ganeti import ssh
from ganeti import uidpool
from ganeti import utils
from ganeti import vcluster

from ganeti.cmdlib.base import NoHooksLU, QueryBase, LogicalUnit, \
  ResultWithJobs
from ganeti.cmdlib.common import ShareAll, RunPostHook, \
  ComputeAncillaryFiles, RedistributeAncillaryFiles, UploadHelper, \
  GetWantedInstances, MergeAndVerifyHvState, MergeAndVerifyDiskState, \
  GetUpdatedIPolicy, ComputeNewInstanceViolations, GetUpdatedParams, \
  CheckOSParams, CheckHVParams, AdjustCandidatePool, CheckNodePVs, \
  ComputeIPolicyInstanceViolation, AnnotateDiskParams, SupportsOob, \
  CheckIpolicyVsDiskTemplates

import ganeti.masterd.instance


class LUClusterActivateMasterIp(NoHooksLU):
  """Activate the master IP on the master node.

  """
  def Exec(self, feedback_fn):
    """Activate the master IP.

    """
    master_params = self.cfg.GetMasterNetworkParameters()
    ems = self.cfg.GetUseExternalMipScript()
    result = self.rpc.call_node_activate_master_ip(master_params.uuid,
                                                   master_params, ems)
    result.Raise("Could not activate the master IP")


class LUClusterDeactivateMasterIp(NoHooksLU):
  """Deactivate the master IP on the master node.

  """
  def Exec(self, feedback_fn):
    """Deactivate the master IP.

    """
    master_params = self.cfg.GetMasterNetworkParameters()
    ems = self.cfg.GetUseExternalMipScript()
    result = self.rpc.call_node_deactivate_master_ip(master_params.uuid,
                                                     master_params, ems)
    result.Raise("Could not deactivate the master IP")


class LUClusterConfigQuery(NoHooksLU):
  """Return configuration values.

  """
  REQ_BGL = False

  def CheckArguments(self):
    self.cq = ClusterQuery(None, self.op.output_fields, False)

  def ExpandNames(self):
    self.cq.ExpandNames(self)

  def DeclareLocks(self, level):
    self.cq.DeclareLocks(self, level)

  def Exec(self, feedback_fn):
    result = self.cq.OldStyleQuery(self)

    assert len(result) == 1

    return result[0]


class LUClusterDestroy(LogicalUnit):
  """Logical unit for destroying the cluster.

  """
  HPATH = "cluster-destroy"
  HTYPE = constants.HTYPE_CLUSTER

  def BuildHooksEnv(self):
    """Build hooks env.

    """
    return {
      "OP_TARGET": self.cfg.GetClusterName(),
      }

  def BuildHooksNodes(self):
    """Build hooks nodes.

    """
    return ([], [])

  def CheckPrereq(self):
    """Check prerequisites.

    This checks whether the cluster is empty.

    Any errors are signaled by raising errors.OpPrereqError.

    """
    master = self.cfg.GetMasterNode()

    nodelist = self.cfg.GetNodeList()
    if len(nodelist) != 1 or nodelist[0] != master:
      raise errors.OpPrereqError("There are still %d node(s) in"
                                 " this cluster." % (len(nodelist) - 1),
                                 errors.ECODE_INVAL)
    instancelist = self.cfg.GetInstanceList()
    if instancelist:
      raise errors.OpPrereqError("There are still %d instance(s) in"
                                 " this cluster." % len(instancelist),
                                 errors.ECODE_INVAL)

  def Exec(self, feedback_fn):
    """Destroys the cluster.

    """
    master_params = self.cfg.GetMasterNetworkParameters()

    # Run post hooks on master node before it's removed
    RunPostHook(self, self.cfg.GetNodeName(master_params.uuid))

    ems = self.cfg.GetUseExternalMipScript()
    result = self.rpc.call_node_deactivate_master_ip(master_params.uuid,
                                                     master_params, ems)
    result.Warn("Error disabling the master IP address", self.LogWarning)
    return master_params.uuid


class LUClusterPostInit(LogicalUnit):
  """Logical unit for running hooks after cluster initialization.

  """
  HPATH = "cluster-init"
  HTYPE = constants.HTYPE_CLUSTER

  def BuildHooksEnv(self):
    """Build hooks env.

    """
    return {
      "OP_TARGET": self.cfg.GetClusterName(),
      }

  def BuildHooksNodes(self):
    """Build hooks nodes.

    """
    return ([], [self.cfg.GetMasterNode()])

  def Exec(self, feedback_fn):
    """Nothing to do.

    """
    return True


class ClusterQuery(QueryBase):
  FIELDS = query.CLUSTER_FIELDS

  #: Do not sort (there is only one item)
  SORT_FIELD = None

  def ExpandNames(self, lu):
    lu.needed_locks = {}

    # The following variables interact with _QueryBase._GetNames
    self.wanted = locking.ALL_SET
    self.do_locking = self.use_locking

    if self.do_locking:
      raise errors.OpPrereqError("Can not use locking for cluster queries",
                                 errors.ECODE_INVAL)

  def DeclareLocks(self, lu, level):
    pass

  def _GetQueryData(self, lu):
    """Computes the list of nodes and their attributes.

    """
    # Locking is not used
    assert not (compat.any(lu.glm.is_owned(level)
                           for level in locking.LEVELS
                           if level != locking.LEVEL_CLUSTER) or
                self.do_locking or self.use_locking)

    if query.CQ_CONFIG in self.requested_data:
      cluster = lu.cfg.GetClusterInfo()
      nodes = lu.cfg.GetAllNodesInfo()
    else:
      cluster = NotImplemented
      nodes = NotImplemented

    if query.CQ_QUEUE_DRAINED in self.requested_data:
      drain_flag = os.path.exists(pathutils.JOB_QUEUE_DRAIN_FILE)
    else:
      drain_flag = NotImplemented

    if query.CQ_WATCHER_PAUSE in self.requested_data:
      master_node_uuid = lu.cfg.GetMasterNode()

      result = lu.rpc.call_get_watcher_pause(master_node_uuid)
      result.Raise("Can't retrieve watcher pause from master node '%s'" %
                   lu.cfg.GetMasterNodeName())

      watcher_pause = result.payload
    else:
      watcher_pause = NotImplemented

    return query.ClusterQueryData(cluster, nodes, drain_flag, watcher_pause)


class LUClusterQuery(NoHooksLU):
  """Query cluster configuration.

  """
  REQ_BGL = False

  def ExpandNames(self):
    self.needed_locks = {}

  def Exec(self, feedback_fn):
    """Return cluster config.

    """
    cluster = self.cfg.GetClusterInfo()
    os_hvp = {}

    # Filter just for enabled hypervisors
    for os_name, hv_dict in cluster.os_hvp.items():
      os_hvp[os_name] = {}
      for hv_name, hv_params in hv_dict.items():
        if hv_name in cluster.enabled_hypervisors:
          os_hvp[os_name][hv_name] = hv_params

    # Convert ip_family to ip_version
    primary_ip_version = constants.IP4_VERSION
    if cluster.primary_ip_family == netutils.IP6Address.family:
      primary_ip_version = constants.IP6_VERSION

    result = {
      "software_version": constants.RELEASE_VERSION,
      "protocol_version": constants.PROTOCOL_VERSION,
      "config_version": constants.CONFIG_VERSION,
      "os_api_version": max(constants.OS_API_VERSIONS),
      "export_version": constants.EXPORT_VERSION,
      "vcs_version": constants.VCS_VERSION,
      "architecture": runtime.GetArchInfo(),
      "name": cluster.cluster_name,
      "master": self.cfg.GetMasterNodeName(),
      "default_hypervisor": cluster.primary_hypervisor,
      "enabled_hypervisors": cluster.enabled_hypervisors,
      "hvparams": dict([(hypervisor_name, cluster.hvparams[hypervisor_name])
                        for hypervisor_name in cluster.enabled_hypervisors]),
      "os_hvp": os_hvp,
      "beparams": cluster.beparams,
      "osparams": cluster.osparams,
      "ipolicy": cluster.ipolicy,
      "nicparams": cluster.nicparams,
      "ndparams": cluster.ndparams,
      "diskparams": cluster.diskparams,
      "candidate_pool_size": cluster.candidate_pool_size,
      "master_netdev": cluster.master_netdev,
      "master_netmask": cluster.master_netmask,
      "use_external_mip_script": cluster.use_external_mip_script,
      "volume_group_name": cluster.volume_group_name,
      "drbd_usermode_helper": cluster.drbd_usermode_helper,
      "file_storage_dir": cluster.file_storage_dir,
      "shared_file_storage_dir": cluster.shared_file_storage_dir,
      "maintain_node_health": cluster.maintain_node_health,
      "ctime": cluster.ctime,
      "mtime": cluster.mtime,
      "uuid": cluster.uuid,
      "tags": list(cluster.GetTags()),
      "uid_pool": cluster.uid_pool,
      "default_iallocator": cluster.default_iallocator,
      "reserved_lvs": cluster.reserved_lvs,
      "primary_ip_version": primary_ip_version,
      "prealloc_wipe_disks": cluster.prealloc_wipe_disks,
      "hidden_os": cluster.hidden_os,
      "blacklisted_os": cluster.blacklisted_os,
      "enabled_disk_templates": cluster.enabled_disk_templates,
      }

    return result


class LUClusterRedistConf(NoHooksLU):
  """Force the redistribution of cluster configuration.

  This is a very simple LU.

  """
  REQ_BGL = False

  def ExpandNames(self):
    self.needed_locks = {
      locking.LEVEL_NODE: locking.ALL_SET,
      locking.LEVEL_NODE_ALLOC: locking.ALL_SET,
    }
    self.share_locks = ShareAll()

  def Exec(self, feedback_fn):
    """Redistribute the configuration.

    """
    self.cfg.Update(self.cfg.GetClusterInfo(), feedback_fn)
    RedistributeAncillaryFiles(self)


class LUClusterRename(LogicalUnit):
  """Rename the cluster.

  """
  HPATH = "cluster-rename"
  HTYPE = constants.HTYPE_CLUSTER

  def BuildHooksEnv(self):
    """Build hooks env.

    """
    return {
      "OP_TARGET": self.cfg.GetClusterName(),
      "NEW_NAME": self.op.name,
      }

  def BuildHooksNodes(self):
    """Build hooks nodes.

    """
    return ([self.cfg.GetMasterNode()], self.cfg.GetNodeList())

  def CheckPrereq(self):
    """Verify that the passed name is a valid one.

    """
    hostname = netutils.GetHostname(name=self.op.name,
                                    family=self.cfg.GetPrimaryIPFamily())

    new_name = hostname.name
    self.ip = new_ip = hostname.ip
    old_name = self.cfg.GetClusterName()
    old_ip = self.cfg.GetMasterIP()
    if new_name == old_name and new_ip == old_ip:
      raise errors.OpPrereqError("Neither the name nor the IP address of the"
                                 " cluster has changed",
                                 errors.ECODE_INVAL)
    if new_ip != old_ip:
      if netutils.TcpPing(new_ip, constants.DEFAULT_NODED_PORT):
        raise errors.OpPrereqError("The given cluster IP address (%s) is"
                                   " reachable on the network" %
                                   new_ip, errors.ECODE_NOTUNIQUE)

    self.op.name = new_name

  def Exec(self, feedback_fn):
    """Rename the cluster.

    """
    clustername = self.op.name
    new_ip = self.ip

    # shutdown the master IP
    master_params = self.cfg.GetMasterNetworkParameters()
    ems = self.cfg.GetUseExternalMipScript()
    result = self.rpc.call_node_deactivate_master_ip(master_params.uuid,
                                                     master_params, ems)
    result.Raise("Could not disable the master role")

    try:
      cluster = self.cfg.GetClusterInfo()
      cluster.cluster_name = clustername
      cluster.master_ip = new_ip
      self.cfg.Update(cluster, feedback_fn)

      # update the known hosts file
      ssh.WriteKnownHostsFile(self.cfg, pathutils.SSH_KNOWN_HOSTS_FILE)
      node_list = self.cfg.GetOnlineNodeList()
      try:
        node_list.remove(master_params.uuid)
      except ValueError:
        pass
      UploadHelper(self, node_list, pathutils.SSH_KNOWN_HOSTS_FILE)
    finally:
      master_params.ip = new_ip
      result = self.rpc.call_node_activate_master_ip(master_params.uuid,
                                                     master_params, ems)
      result.Warn("Could not re-enable the master role on the master,"
                  " please restart manually", self.LogWarning)

    return clustername


class LUClusterRepairDiskSizes(NoHooksLU):
  """Verifies the cluster disks sizes.

  """
  REQ_BGL = False

  def ExpandNames(self):
    if self.op.instances:
      (_, self.wanted_names) = GetWantedInstances(self, self.op.instances)
      # Not getting the node allocation lock as only a specific set of
      # instances (and their nodes) is going to be acquired
      self.needed_locks = {
        locking.LEVEL_NODE_RES: [],
        locking.LEVEL_INSTANCE: self.wanted_names,
        }
      self.recalculate_locks[locking.LEVEL_NODE_RES] = constants.LOCKS_REPLACE
    else:
      self.wanted_names = None
      self.needed_locks = {
        locking.LEVEL_NODE_RES: locking.ALL_SET,
        locking.LEVEL_INSTANCE: locking.ALL_SET,

        # This opcode is acquires the node locks for all instances
        locking.LEVEL_NODE_ALLOC: locking.ALL_SET,
        }

    self.share_locks = {
      locking.LEVEL_NODE_RES: 1,
      locking.LEVEL_INSTANCE: 0,
      locking.LEVEL_NODE_ALLOC: 1,
      }

  def DeclareLocks(self, level):
    if level == locking.LEVEL_NODE_RES and self.wanted_names is not None:
      self._LockInstancesNodes(primary_only=True, level=level)

  def CheckPrereq(self):
    """Check prerequisites.

    This only checks the optional instance list against the existing names.

    """
    if self.wanted_names is None:
      self.wanted_names = self.owned_locks(locking.LEVEL_INSTANCE)

    self.wanted_instances = \
        map(compat.snd, self.cfg.GetMultiInstanceInfoByName(self.wanted_names))

  def _EnsureChildSizes(self, disk):
    """Ensure children of the disk have the needed disk size.

    This is valid mainly for DRBD8 and fixes an issue where the
    children have smaller disk size.

    @param disk: an L{ganeti.objects.Disk} object

    """
    if disk.dev_type == constants.DT_DRBD8:
      assert disk.children, "Empty children for DRBD8?"
      fchild = disk.children[0]
      mismatch = fchild.size < disk.size
      if mismatch:
        self.LogInfo("Child disk has size %d, parent %d, fixing",
                     fchild.size, disk.size)
        fchild.size = disk.size

      # and we recurse on this child only, not on the metadev
      return self._EnsureChildSizes(fchild) or mismatch
    else:
      return False

  def Exec(self, feedback_fn):
    """Verify the size of cluster disks.

    """
    # TODO: check child disks too
    # TODO: check differences in size between primary/secondary nodes
    per_node_disks = {}
    for instance in self.wanted_instances:
      pnode = instance.primary_node
      if pnode not in per_node_disks:
        per_node_disks[pnode] = []
      for idx, disk in enumerate(instance.disks):
        per_node_disks[pnode].append((instance, idx, disk))

    assert not (frozenset(per_node_disks.keys()) -
                self.owned_locks(locking.LEVEL_NODE_RES)), \
      "Not owning correct locks"
    assert not self.owned_locks(locking.LEVEL_NODE)

    es_flags = rpc.GetExclusiveStorageForNodes(self.cfg,
                                               per_node_disks.keys())

    changed = []
    for node_uuid, dskl in per_node_disks.items():
      newl = [v[2].Copy() for v in dskl]
      for dsk in newl:
        self.cfg.SetDiskID(dsk, node_uuid)
      node_name = self.cfg.GetNodeName(node_uuid)
      result = self.rpc.call_blockdev_getdimensions(node_uuid, newl)
      if result.fail_msg:
        self.LogWarning("Failure in blockdev_getdimensions call to node"
                        " %s, ignoring", node_name)
        continue
      if len(result.payload) != len(dskl):
        logging.warning("Invalid result from node %s: len(dksl)=%d,"
                        " result.payload=%s", node_name, len(dskl),
                        result.payload)
        self.LogWarning("Invalid result from node %s, ignoring node results",
                        node_name)
        continue
      for ((instance, idx, disk), dimensions) in zip(dskl, result.payload):
        if dimensions is None:
          self.LogWarning("Disk %d of instance %s did not return size"
                          " information, ignoring", idx, instance.name)
          continue
        if not isinstance(dimensions, (tuple, list)):
          self.LogWarning("Disk %d of instance %s did not return valid"
                          " dimension information, ignoring", idx,
                          instance.name)
          continue
        (size, spindles) = dimensions
        if not isinstance(size, (int, long)):
          self.LogWarning("Disk %d of instance %s did not return valid"
                          " size information, ignoring", idx, instance.name)
          continue
        size = size >> 20
        if size != disk.size:
          self.LogInfo("Disk %d of instance %s has mismatched size,"
                       " correcting: recorded %d, actual %d", idx,
                       instance.name, disk.size, size)
          disk.size = size
          self.cfg.Update(instance, feedback_fn)
          changed.append((instance.name, idx, "size", size))
        if es_flags[node_uuid]:
          if spindles is None:
            self.LogWarning("Disk %d of instance %s did not return valid"
                            " spindles information, ignoring", idx,
                            instance.name)
          elif disk.spindles is None or disk.spindles != spindles:
            self.LogInfo("Disk %d of instance %s has mismatched spindles,"
                         " correcting: recorded %s, actual %s",
                         idx, instance.name, disk.spindles, spindles)
            disk.spindles = spindles
            self.cfg.Update(instance, feedback_fn)
            changed.append((instance.name, idx, "spindles", disk.spindles))
        if self._EnsureChildSizes(disk):
          self.cfg.Update(instance, feedback_fn)
          changed.append((instance.name, idx, "size", disk.size))
    return changed


def _ValidateNetmask(cfg, netmask):
  """Checks if a netmask is valid.

  @type cfg: L{config.ConfigWriter}
  @param cfg: The cluster configuration
  @type netmask: int
  @param netmask: the netmask to be verified
  @raise errors.OpPrereqError: if the validation fails

  """
  ip_family = cfg.GetPrimaryIPFamily()
  try:
    ipcls = netutils.IPAddress.GetClassFromIpFamily(ip_family)
  except errors.ProgrammerError:
    raise errors.OpPrereqError("Invalid primary ip family: %s." %
                               ip_family, errors.ECODE_INVAL)
  if not ipcls.ValidateNetmask(netmask):
    raise errors.OpPrereqError("CIDR netmask (%s) not valid" %
                               (netmask), errors.ECODE_INVAL)


def CheckFileBasedStoragePathVsEnabledDiskTemplates(
    logging_warn_fn, file_storage_dir, enabled_disk_templates,
    file_disk_template):
  """Checks whether the given file-based storage directory is acceptable.

  Note: This function is public, because it is also used in bootstrap.py.

  @type logging_warn_fn: function
  @param logging_warn_fn: function which accepts a string and logs it
  @type file_storage_dir: string
  @param file_storage_dir: the directory to be used for file-based instances
  @type enabled_disk_templates: list of string
  @param enabled_disk_templates: the list of enabled disk templates
  @type file_disk_template: string
  @param file_disk_template: the file-based disk template for which the
      path should be checked

  """
  assert (file_disk_template in
          utils.storage.GetDiskTemplatesOfStorageType(constants.ST_FILE))
  file_storage_enabled = file_disk_template in enabled_disk_templates
  if file_storage_dir is not None:
    if file_storage_dir == "":
      if file_storage_enabled:
        raise errors.OpPrereqError(
            "Unsetting the '%s' storage directory while having '%s' storage"
            " enabled is not permitted." %
            (file_disk_template, file_disk_template))
    else:
      if not file_storage_enabled:
        logging_warn_fn(
            "Specified a %s storage directory, although %s storage is not"
            " enabled." % (file_disk_template, file_disk_template))
  else:
    raise errors.ProgrammerError("Received %s storage dir with value"
                                 " 'None'." % file_disk_template)


def CheckFileStoragePathVsEnabledDiskTemplates(
    logging_warn_fn, file_storage_dir, enabled_disk_templates):
  """Checks whether the given file storage directory is acceptable.

  @see: C{CheckFileBasedStoragePathVsEnabledDiskTemplates}

  """
  CheckFileBasedStoragePathVsEnabledDiskTemplates(
      logging_warn_fn, file_storage_dir, enabled_disk_templates,
      constants.DT_FILE)


def CheckSharedFileStoragePathVsEnabledDiskTemplates(
    logging_warn_fn, file_storage_dir, enabled_disk_templates):
  """Checks whether the given shared file storage directory is acceptable.

  @see: C{CheckFileBasedStoragePathVsEnabledDiskTemplates}

  """
  CheckFileBasedStoragePathVsEnabledDiskTemplates(
      logging_warn_fn, file_storage_dir, enabled_disk_templates,
      constants.DT_SHARED_FILE)


class LUClusterSetParams(LogicalUnit):
  """Change the parameters of the cluster.

  """
  HPATH = "cluster-modify"
  HTYPE = constants.HTYPE_CLUSTER
  REQ_BGL = False

  def CheckArguments(self):
    """Check parameters

    """
    if self.op.uid_pool:
      uidpool.CheckUidPool(self.op.uid_pool)

    if self.op.add_uids:
      uidpool.CheckUidPool(self.op.add_uids)

    if self.op.remove_uids:
      uidpool.CheckUidPool(self.op.remove_uids)

    if self.op.master_netmask is not None:
      _ValidateNetmask(self.cfg, self.op.master_netmask)

    if self.op.diskparams:
      for dt_params in self.op.diskparams.values():
        utils.ForceDictType(dt_params, constants.DISK_DT_TYPES)
      try:
        utils.VerifyDictOptions(self.op.diskparams, constants.DISK_DT_DEFAULTS)
      except errors.OpPrereqError, err:
        raise errors.OpPrereqError("While verify diskparams options: %s" % err,
                                   errors.ECODE_INVAL)

  def ExpandNames(self):
    # FIXME: in the future maybe other cluster params won't require checking on
    # all nodes to be modified.
    # FIXME: This opcode changes cluster-wide settings. Is acquiring all
    # resource locks the right thing, shouldn't it be the BGL instead?
    self.needed_locks = {
      locking.LEVEL_NODE: locking.ALL_SET,
      locking.LEVEL_INSTANCE: locking.ALL_SET,
      locking.LEVEL_NODEGROUP: locking.ALL_SET,
      locking.LEVEL_NODE_ALLOC: locking.ALL_SET,
    }
    self.share_locks = ShareAll()

  def BuildHooksEnv(self):
    """Build hooks env.

    """
    return {
      "OP_TARGET": self.cfg.GetClusterName(),
      "NEW_VG_NAME": self.op.vg_name,
      }

  def BuildHooksNodes(self):
    """Build hooks nodes.

    """
    mn = self.cfg.GetMasterNode()
    return ([mn], [mn])

  def _CheckVgName(self, node_uuids, enabled_disk_templates,
                   new_enabled_disk_templates):
    """Check the consistency of the vg name on all nodes and in case it gets
       unset whether there are instances still using it.

    """
    lvm_is_enabled = utils.IsLvmEnabled(enabled_disk_templates)
    lvm_gets_enabled = utils.LvmGetsEnabled(enabled_disk_templates,
                                            new_enabled_disk_templates)
    current_vg_name = self.cfg.GetVGName()

    if self.op.vg_name == '':
      if lvm_is_enabled:
        raise errors.OpPrereqError("Cannot unset volume group if lvm-based"
                                   " disk templates are or get enabled.")

    if self.op.vg_name is None:
      if current_vg_name is None and lvm_is_enabled:
        raise errors.OpPrereqError("Please specify a volume group when"
                                   " enabling lvm-based disk-templates.")

    if self.op.vg_name is not None and not self.op.vg_name:
      if self.cfg.HasAnyDiskOfType(constants.DT_PLAIN):
        raise errors.OpPrereqError("Cannot disable lvm storage while lvm-based"
                                   " instances exist", errors.ECODE_INVAL)

    if (self.op.vg_name is not None and lvm_is_enabled) or \
        (self.cfg.GetVGName() is not None and lvm_gets_enabled):
      self._CheckVgNameOnNodes(node_uuids)

  def _CheckVgNameOnNodes(self, node_uuids):
    """Check the status of the volume group on each node.

    """
    vglist = self.rpc.call_vg_list(node_uuids)
    for node_uuid in node_uuids:
      msg = vglist[node_uuid].fail_msg
      if msg:
        # ignoring down node
        self.LogWarning("Error while gathering data on node %s"
                        " (ignoring node): %s",
                        self.cfg.GetNodeName(node_uuid), msg)
        continue
      vgstatus = utils.CheckVolumeGroupSize(vglist[node_uuid].payload,
                                            self.op.vg_name,
                                            constants.MIN_VG_SIZE)
      if vgstatus:
        raise errors.OpPrereqError("Error on node '%s': %s" %
                                   (self.cfg.GetNodeName(node_uuid), vgstatus),
                                   errors.ECODE_ENVIRON)

  @staticmethod
  def _GetEnabledDiskTemplatesInner(op_enabled_disk_templates,
                                    old_enabled_disk_templates):
    """Determines the enabled disk templates and the subset of disk templates
       that are newly enabled by this operation.

    """
    enabled_disk_templates = None
    new_enabled_disk_templates = []
    if op_enabled_disk_templates:
      enabled_disk_templates = op_enabled_disk_templates
      new_enabled_disk_templates = \
        list(set(enabled_disk_templates)
             - set(old_enabled_disk_templates))
    else:
      enabled_disk_templates = old_enabled_disk_templates
    return (enabled_disk_templates, new_enabled_disk_templates)

  def _GetEnabledDiskTemplates(self, cluster):
    """Determines the enabled disk templates and the subset of disk templates
       that are newly enabled by this operation.

    """
    return self._GetEnabledDiskTemplatesInner(self.op.enabled_disk_templates,
                                              cluster.enabled_disk_templates)

  def _CheckIpolicy(self, cluster, enabled_disk_templates):
    """Checks the ipolicy.

    @type cluster: C{objects.Cluster}
    @param cluster: the cluster's configuration
    @type enabled_disk_templates: list of string
    @param enabled_disk_templates: list of (possibly newly) enabled disk
      templates

    """
    # FIXME: write unit tests for this
    if self.op.ipolicy:
      self.new_ipolicy = GetUpdatedIPolicy(cluster.ipolicy, self.op.ipolicy,
                                           group_policy=False)

      CheckIpolicyVsDiskTemplates(self.new_ipolicy,
                                  enabled_disk_templates)

      all_instances = self.cfg.GetAllInstancesInfo().values()
      violations = set()
      for group in self.cfg.GetAllNodeGroupsInfo().values():
        instances = frozenset([inst for inst in all_instances
                               if compat.any(nuuid in group.members
                                             for nuuid in inst.all_nodes)])
        new_ipolicy = objects.FillIPolicy(self.new_ipolicy, group.ipolicy)
        ipol = masterd.instance.CalculateGroupIPolicy(cluster, group)
        new = ComputeNewInstanceViolations(ipol, new_ipolicy, instances,
                                           self.cfg)
        if new:
          violations.update(new)

      if violations:
        self.LogWarning("After the ipolicy change the following instances"
                        " violate them: %s",
                        utils.CommaJoin(utils.NiceSort(violations)))
    else:
      CheckIpolicyVsDiskTemplates(cluster.ipolicy,
                                  enabled_disk_templates)

  def _CheckDrbdHelperOnNodes(self, drbd_helper, node_uuids):
    """Checks whether the set DRBD helper actually exists on the nodes.

    @type drbd_helper: string
    @param drbd_helper: path of the drbd usermode helper binary
    @type node_uuids: list of strings
    @param node_uuids: list of node UUIDs to check for the helper

    """
<<<<<<< HEAD
    # checks given drbd helper on all nodes
    helpers = self.rpc.call_drbd_helper(node_uuids)
    for (_, ninfo) in self.cfg.GetMultiNodeInfo(node_uuids):
      if ninfo.offline:
        self.LogInfo("Not checking drbd helper on offline node %s",
                     ninfo.name)
        continue
      msg = helpers[ninfo.uuid].fail_msg
      if msg:
        raise errors.OpPrereqError("Error checking drbd helper on node"
                                   " '%s': %s" % (ninfo.name, msg),
                                   errors.ECODE_ENVIRON)
      node_helper = helpers[ninfo.uuid].payload
      if node_helper != drbd_helper:
        raise errors.OpPrereqError("Error on node '%s': drbd helper is %s" %
                                   (ninfo.name, node_helper),
                                   errors.ECODE_ENVIRON)

  def _CheckDrbdHelper(self, node_uuids, drbd_enabled, drbd_gets_enabled):
    """Check the DRBD usermode helper.

    @type node_uuids: list of strings
    @param node_uuids: a list of nodes' UUIDs
    @type drbd_enabled: boolean
    @param drbd_enabled: whether DRBD will be enabled after this operation
      (no matter if it was disabled before or not)
    @type drbd_gets_enabled: boolen
    @param drbd_gets_enabled: true if DRBD was disabled before this
      operation, but will be enabled afterwards

    """
    if self.op.drbd_helper == '':
      if drbd_enabled:
        raise errors.OpPrereqError("Cannot disable drbd helper while"
                                   " DRBD is enabled.")
      if self.cfg.HasAnyDiskOfType(constants.LD_DRBD8):
=======
    if self.op.drbd_helper is not None and not self.op.drbd_helper:
      if self.cfg.HasAnyDiskOfType(constants.DT_DRBD8):
>>>>>>> b2e7599d
        raise errors.OpPrereqError("Cannot disable drbd helper while"
                                   " drbd-based instances exist",
                                   errors.ECODE_INVAL)

    else:
      if self.op.drbd_helper is not None and drbd_enabled:
        self._CheckDrbdHelperOnNodes(self.op.drbd_helper, node_uuids)
      else:
        if drbd_gets_enabled:
          current_drbd_helper = self.cfg.GetClusterInfo().drbd_usermode_helper
          if current_drbd_helper is not None:
            self._CheckDrbdHelperOnNodes(current_drbd_helper, node_uuids)
          else:
            raise errors.OpPrereqError("Cannot enable DRBD without a"
                                       " DRBD usermode helper set.")

  def CheckPrereq(self):
    """Check prerequisites.

    This checks whether the given params don't conflict and
    if the given volume group is valid.

    """
    node_uuids = self.owned_locks(locking.LEVEL_NODE)
    self.cluster = cluster = self.cfg.GetClusterInfo()

    vm_capable_node_uuids = [node.uuid
                             for node in self.cfg.GetAllNodesInfo().values()
                             if node.uuid in node_uuids and node.vm_capable]

    (enabled_disk_templates, new_enabled_disk_templates) = \
      self._GetEnabledDiskTemplates(cluster)

    self._CheckVgName(vm_capable_node_uuids, enabled_disk_templates,
                      new_enabled_disk_templates)

    if self.op.file_storage_dir is not None:
      CheckFileStoragePathVsEnabledDiskTemplates(
          self.LogWarning, self.op.file_storage_dir, enabled_disk_templates)

    if self.op.shared_file_storage_dir is not None:
      CheckSharedFileStoragePathVsEnabledDiskTemplates(
          self.LogWarning, self.op.shared_file_storage_dir,
          enabled_disk_templates)

    drbd_enabled = constants.DT_DRBD8 in enabled_disk_templates
    drbd_gets_enabled = constants.DT_DRBD8 in new_enabled_disk_templates
    self._CheckDrbdHelper(node_uuids, drbd_enabled, drbd_gets_enabled)

    # validate params changes
    if self.op.beparams:
      objects.UpgradeBeParams(self.op.beparams)
      utils.ForceDictType(self.op.beparams, constants.BES_PARAMETER_TYPES)
      self.new_beparams = cluster.SimpleFillBE(self.op.beparams)

    if self.op.ndparams:
      utils.ForceDictType(self.op.ndparams, constants.NDS_PARAMETER_TYPES)
      self.new_ndparams = cluster.SimpleFillND(self.op.ndparams)

      # TODO: we need a more general way to handle resetting
      # cluster-level parameters to default values
      if self.new_ndparams["oob_program"] == "":
        self.new_ndparams["oob_program"] = \
            constants.NDC_DEFAULTS[constants.ND_OOB_PROGRAM]

    if self.op.hv_state:
      new_hv_state = MergeAndVerifyHvState(self.op.hv_state,
                                           self.cluster.hv_state_static)
      self.new_hv_state = dict((hv, cluster.SimpleFillHvState(values))
                               for hv, values in new_hv_state.items())

    if self.op.disk_state:
      new_disk_state = MergeAndVerifyDiskState(self.op.disk_state,
                                               self.cluster.disk_state_static)
      self.new_disk_state = \
        dict((storage, dict((name, cluster.SimpleFillDiskState(values))
                            for name, values in svalues.items()))
             for storage, svalues in new_disk_state.items())

    self._CheckIpolicy(cluster, enabled_disk_templates)

    if self.op.nicparams:
      utils.ForceDictType(self.op.nicparams, constants.NICS_PARAMETER_TYPES)
      self.new_nicparams = cluster.SimpleFillNIC(self.op.nicparams)
      objects.NIC.CheckParameterSyntax(self.new_nicparams)
      nic_errors = []

      # check all instances for consistency
      for instance in self.cfg.GetAllInstancesInfo().values():
        for nic_idx, nic in enumerate(instance.nics):
          params_copy = copy.deepcopy(nic.nicparams)
          params_filled = objects.FillDict(self.new_nicparams, params_copy)

          # check parameter syntax
          try:
            objects.NIC.CheckParameterSyntax(params_filled)
          except errors.ConfigurationError, err:
            nic_errors.append("Instance %s, nic/%d: %s" %
                              (instance.name, nic_idx, err))

          # if we're moving instances to routed, check that they have an ip
          target_mode = params_filled[constants.NIC_MODE]
          if target_mode == constants.NIC_MODE_ROUTED and not nic.ip:
            nic_errors.append("Instance %s, nic/%d: routed NIC with no ip"
                              " address" % (instance.name, nic_idx))
      if nic_errors:
        raise errors.OpPrereqError("Cannot apply the change, errors:\n%s" %
                                   "\n".join(nic_errors), errors.ECODE_INVAL)

    # hypervisor list/parameters
    self.new_hvparams = new_hvp = objects.FillDict(cluster.hvparams, {})
    if self.op.hvparams:
      for hv_name, hv_dict in self.op.hvparams.items():
        if hv_name not in self.new_hvparams:
          self.new_hvparams[hv_name] = hv_dict
        else:
          self.new_hvparams[hv_name].update(hv_dict)

    # disk template parameters
    self.new_diskparams = objects.FillDict(cluster.diskparams, {})
    if self.op.diskparams:
      for dt_name, dt_params in self.op.diskparams.items():
        if dt_name not in self.new_diskparams:
          self.new_diskparams[dt_name] = dt_params
        else:
          self.new_diskparams[dt_name].update(dt_params)

    # os hypervisor parameters
    self.new_os_hvp = objects.FillDict(cluster.os_hvp, {})
    if self.op.os_hvp:
      for os_name, hvs in self.op.os_hvp.items():
        if os_name not in self.new_os_hvp:
          self.new_os_hvp[os_name] = hvs
        else:
          for hv_name, hv_dict in hvs.items():
            if hv_dict is None:
              # Delete if it exists
              self.new_os_hvp[os_name].pop(hv_name, None)
            elif hv_name not in self.new_os_hvp[os_name]:
              self.new_os_hvp[os_name][hv_name] = hv_dict
            else:
              self.new_os_hvp[os_name][hv_name].update(hv_dict)

    # os parameters
    self.new_osp = objects.FillDict(cluster.osparams, {})
    if self.op.osparams:
      for os_name, osp in self.op.osparams.items():
        if os_name not in self.new_osp:
          self.new_osp[os_name] = {}

        self.new_osp[os_name] = GetUpdatedParams(self.new_osp[os_name], osp,
                                                 use_none=True)

        if not self.new_osp[os_name]:
          # we removed all parameters
          del self.new_osp[os_name]
        else:
          # check the parameter validity (remote check)
          CheckOSParams(self, False, [self.cfg.GetMasterNode()],
                        os_name, self.new_osp[os_name])

    # changes to the hypervisor list
    if self.op.enabled_hypervisors is not None:
      self.hv_list = self.op.enabled_hypervisors
      for hv in self.hv_list:
        # if the hypervisor doesn't already exist in the cluster
        # hvparams, we initialize it to empty, and then (in both
        # cases) we make sure to fill the defaults, as we might not
        # have a complete defaults list if the hypervisor wasn't
        # enabled before
        if hv not in new_hvp:
          new_hvp[hv] = {}
        new_hvp[hv] = objects.FillDict(constants.HVC_DEFAULTS[hv], new_hvp[hv])
        utils.ForceDictType(new_hvp[hv], constants.HVS_PARAMETER_TYPES)
    else:
      self.hv_list = cluster.enabled_hypervisors

    if self.op.hvparams or self.op.enabled_hypervisors is not None:
      # either the enabled list has changed, or the parameters have, validate
      for hv_name, hv_params in self.new_hvparams.items():
        if ((self.op.hvparams and hv_name in self.op.hvparams) or
            (self.op.enabled_hypervisors and
             hv_name in self.op.enabled_hypervisors)):
          # either this is a new hypervisor, or its parameters have changed
          hv_class = hypervisor.GetHypervisorClass(hv_name)
          utils.ForceDictType(hv_params, constants.HVS_PARAMETER_TYPES)
          hv_class.CheckParameterSyntax(hv_params)
          CheckHVParams(self, node_uuids, hv_name, hv_params)

    self._CheckDiskTemplateConsistency()

    if self.op.os_hvp:
      # no need to check any newly-enabled hypervisors, since the
      # defaults have already been checked in the above code-block
      for os_name, os_hvp in self.new_os_hvp.items():
        for hv_name, hv_params in os_hvp.items():
          utils.ForceDictType(hv_params, constants.HVS_PARAMETER_TYPES)
          # we need to fill in the new os_hvp on top of the actual hv_p
          cluster_defaults = self.new_hvparams.get(hv_name, {})
          new_osp = objects.FillDict(cluster_defaults, hv_params)
          hv_class = hypervisor.GetHypervisorClass(hv_name)
          hv_class.CheckParameterSyntax(new_osp)
          CheckHVParams(self, node_uuids, hv_name, new_osp)

    if self.op.default_iallocator:
      alloc_script = utils.FindFile(self.op.default_iallocator,
                                    constants.IALLOCATOR_SEARCH_PATH,
                                    os.path.isfile)
      if alloc_script is None:
        raise errors.OpPrereqError("Invalid default iallocator script '%s'"
                                   " specified" % self.op.default_iallocator,
                                   errors.ECODE_INVAL)

  def _CheckDiskTemplateConsistency(self):
    """Check whether the disk templates that are going to be disabled
       are still in use by some instances.

    """
    if self.op.enabled_disk_templates:
      cluster = self.cfg.GetClusterInfo()
      instances = self.cfg.GetAllInstancesInfo()

      disk_templates_to_remove = set(cluster.enabled_disk_templates) \
        - set(self.op.enabled_disk_templates)
      for instance in instances.itervalues():
        if instance.disk_template in disk_templates_to_remove:
          raise errors.OpPrereqError("Cannot disable disk template '%s',"
                                     " because instance '%s' is using it." %
                                     (instance.disk_template, instance.name))

  def _SetVgName(self, feedback_fn):
    """Determines and sets the new volume group name.

    """
    if self.op.vg_name is not None:
      new_volume = self.op.vg_name
      if not new_volume:
        new_volume = None
      if new_volume != self.cfg.GetVGName():
        self.cfg.SetVGName(new_volume)
      else:
        feedback_fn("Cluster LVM configuration already in desired"
                    " state, not changing")

  def _SetFileStorageDir(self, feedback_fn):
    """Set the file storage directory.

    """
    if self.op.file_storage_dir is not None:
      if self.cluster.file_storage_dir == self.op.file_storage_dir:
        feedback_fn("Global file storage dir already set to value '%s'"
                    % self.cluster.file_storage_dir)
      else:
        self.cluster.file_storage_dir = self.op.file_storage_dir

  def _SetDrbdHelper(self, feedback_fn):
    """Set the DRBD usermode helper.

    """
    if self.op.drbd_helper is not None:
      if not constants.DT_DRBD8 in self.cluster.enabled_disk_templates:
        feedback_fn("Note that you specified a drbd user helper, but did not"
                    " enable the drbd disk template.")
      new_helper = self.op.drbd_helper
      if not new_helper:
        new_helper = None
      if new_helper != self.cfg.GetDRBDHelper():
        self.cfg.SetDRBDHelper(new_helper)
      else:
        feedback_fn("Cluster DRBD helper already in desired state,"
                    " not changing")

  def Exec(self, feedback_fn):
    """Change the parameters of the cluster.

    """
    if self.op.enabled_disk_templates:
      self.cluster.enabled_disk_templates = \
        list(set(self.op.enabled_disk_templates))

    self._SetVgName(feedback_fn)
    self._SetFileStorageDir(feedback_fn)
    self._SetDrbdHelper(feedback_fn)

    if self.op.hvparams:
      self.cluster.hvparams = self.new_hvparams
    if self.op.os_hvp:
      self.cluster.os_hvp = self.new_os_hvp
    if self.op.enabled_hypervisors is not None:
      self.cluster.hvparams = self.new_hvparams
      self.cluster.enabled_hypervisors = self.op.enabled_hypervisors
    if self.op.beparams:
      self.cluster.beparams[constants.PP_DEFAULT] = self.new_beparams
    if self.op.nicparams:
      self.cluster.nicparams[constants.PP_DEFAULT] = self.new_nicparams
    if self.op.ipolicy:
      self.cluster.ipolicy = self.new_ipolicy
    if self.op.osparams:
      self.cluster.osparams = self.new_osp
    if self.op.ndparams:
      self.cluster.ndparams = self.new_ndparams
    if self.op.diskparams:
      self.cluster.diskparams = self.new_diskparams
    if self.op.hv_state:
      self.cluster.hv_state_static = self.new_hv_state
    if self.op.disk_state:
      self.cluster.disk_state_static = self.new_disk_state

    if self.op.candidate_pool_size is not None:
      self.cluster.candidate_pool_size = self.op.candidate_pool_size
      # we need to update the pool size here, otherwise the save will fail
      AdjustCandidatePool(self, [])

    if self.op.maintain_node_health is not None:
      if self.op.maintain_node_health and not constants.ENABLE_CONFD:
        feedback_fn("Note: CONFD was disabled at build time, node health"
                    " maintenance is not useful (still enabling it)")
      self.cluster.maintain_node_health = self.op.maintain_node_health

    if self.op.modify_etc_hosts is not None:
      self.cluster.modify_etc_hosts = self.op.modify_etc_hosts

    if self.op.prealloc_wipe_disks is not None:
      self.cluster.prealloc_wipe_disks = self.op.prealloc_wipe_disks

    if self.op.add_uids is not None:
      uidpool.AddToUidPool(self.cluster.uid_pool, self.op.add_uids)

    if self.op.remove_uids is not None:
      uidpool.RemoveFromUidPool(self.cluster.uid_pool, self.op.remove_uids)

    if self.op.uid_pool is not None:
      self.cluster.uid_pool = self.op.uid_pool

    if self.op.default_iallocator is not None:
      self.cluster.default_iallocator = self.op.default_iallocator

    if self.op.reserved_lvs is not None:
      self.cluster.reserved_lvs = self.op.reserved_lvs

    if self.op.use_external_mip_script is not None:
      self.cluster.use_external_mip_script = self.op.use_external_mip_script

    def helper_os(aname, mods, desc):
      desc += " OS list"
      lst = getattr(self.cluster, aname)
      for key, val in mods:
        if key == constants.DDM_ADD:
          if val in lst:
            feedback_fn("OS %s already in %s, ignoring" % (val, desc))
          else:
            lst.append(val)
        elif key == constants.DDM_REMOVE:
          if val in lst:
            lst.remove(val)
          else:
            feedback_fn("OS %s not found in %s, ignoring" % (val, desc))
        else:
          raise errors.ProgrammerError("Invalid modification '%s'" % key)

    if self.op.hidden_os:
      helper_os("hidden_os", self.op.hidden_os, "hidden")

    if self.op.blacklisted_os:
      helper_os("blacklisted_os", self.op.blacklisted_os, "blacklisted")

    if self.op.master_netdev:
      master_params = self.cfg.GetMasterNetworkParameters()
      ems = self.cfg.GetUseExternalMipScript()
      feedback_fn("Shutting down master ip on the current netdev (%s)" %
                  self.cluster.master_netdev)
      result = self.rpc.call_node_deactivate_master_ip(master_params.uuid,
                                                       master_params, ems)
      if not self.op.force:
        result.Raise("Could not disable the master ip")
      else:
        if result.fail_msg:
          msg = ("Could not disable the master ip (continuing anyway): %s" %
                 result.fail_msg)
          feedback_fn(msg)
      feedback_fn("Changing master_netdev from %s to %s" %
                  (master_params.netdev, self.op.master_netdev))
      self.cluster.master_netdev = self.op.master_netdev

    if self.op.master_netmask:
      master_params = self.cfg.GetMasterNetworkParameters()
      feedback_fn("Changing master IP netmask to %s" % self.op.master_netmask)
      result = self.rpc.call_node_change_master_netmask(
                 master_params.uuid, master_params.netmask,
                 self.op.master_netmask, master_params.ip,
                 master_params.netdev)
      result.Warn("Could not change the master IP netmask", feedback_fn)
      self.cluster.master_netmask = self.op.master_netmask

    self.cfg.Update(self.cluster, feedback_fn)

    if self.op.master_netdev:
      master_params = self.cfg.GetMasterNetworkParameters()
      feedback_fn("Starting the master ip on the new master netdev (%s)" %
                  self.op.master_netdev)
      ems = self.cfg.GetUseExternalMipScript()
      result = self.rpc.call_node_activate_master_ip(master_params.uuid,
                                                     master_params, ems)
      result.Warn("Could not re-enable the master ip on the master,"
                  " please restart manually", self.LogWarning)


class LUClusterVerify(NoHooksLU):
  """Submits all jobs necessary to verify the cluster.

  """
  REQ_BGL = False

  def ExpandNames(self):
    self.needed_locks = {}

  def Exec(self, feedback_fn):
    jobs = []

    if self.op.group_name:
      groups = [self.op.group_name]
      depends_fn = lambda: None
    else:
      groups = self.cfg.GetNodeGroupList()

      # Verify global configuration
      jobs.append([
        opcodes.OpClusterVerifyConfig(ignore_errors=self.op.ignore_errors),
        ])

      # Always depend on global verification
      depends_fn = lambda: [(-len(jobs), [])]

    jobs.extend(
      [opcodes.OpClusterVerifyGroup(group_name=group,
                                    ignore_errors=self.op.ignore_errors,
                                    depends=depends_fn())]
      for group in groups)

    # Fix up all parameters
    for op in itertools.chain(*jobs): # pylint: disable=W0142
      op.debug_simulate_errors = self.op.debug_simulate_errors
      op.verbose = self.op.verbose
      op.error_codes = self.op.error_codes
      try:
        op.skip_checks = self.op.skip_checks
      except AttributeError:
        assert not isinstance(op, opcodes.OpClusterVerifyGroup)

    return ResultWithJobs(jobs)


class _VerifyErrors(object):
  """Mix-in for cluster/group verify LUs.

  It provides _Error and _ErrorIf, and updates the self.bad boolean. (Expects
  self.op and self._feedback_fn to be available.)

  """

  ETYPE_FIELD = "code"
  ETYPE_ERROR = "ERROR"
  ETYPE_WARNING = "WARNING"

  def _Error(self, ecode, item, msg, *args, **kwargs):
    """Format an error message.

    Based on the opcode's error_codes parameter, either format a
    parseable error code, or a simpler error string.

    This must be called only from Exec and functions called from Exec.

    """
    ltype = kwargs.get(self.ETYPE_FIELD, self.ETYPE_ERROR)
    itype, etxt, _ = ecode
    # If the error code is in the list of ignored errors, demote the error to a
    # warning
    if etxt in self.op.ignore_errors:     # pylint: disable=E1101
      ltype = self.ETYPE_WARNING
    # first complete the msg
    if args:
      msg = msg % args
    # then format the whole message
    if self.op.error_codes: # This is a mix-in. pylint: disable=E1101
      msg = "%s:%s:%s:%s:%s" % (ltype, etxt, itype, item, msg)
    else:
      if item:
        item = " " + item
      else:
        item = ""
      msg = "%s: %s%s: %s" % (ltype, itype, item, msg)
    # and finally report it via the feedback_fn
    self._feedback_fn("  - %s" % msg) # Mix-in. pylint: disable=E1101
    # do not mark the operation as failed for WARN cases only
    if ltype == self.ETYPE_ERROR:
      self.bad = True

  def _ErrorIf(self, cond, *args, **kwargs):
    """Log an error message if the passed condition is True.

    """
    if (bool(cond)
        or self.op.debug_simulate_errors): # pylint: disable=E1101
      self._Error(*args, **kwargs)


def _VerifyCertificate(filename):
  """Verifies a certificate for L{LUClusterVerifyConfig}.

  @type filename: string
  @param filename: Path to PEM file

  """
  try:
    cert = OpenSSL.crypto.load_certificate(OpenSSL.crypto.FILETYPE_PEM,
                                           utils.ReadFile(filename))
  except Exception, err: # pylint: disable=W0703
    return (LUClusterVerifyConfig.ETYPE_ERROR,
            "Failed to load X509 certificate %s: %s" % (filename, err))

  (errcode, msg) = \
    utils.VerifyX509Certificate(cert, constants.SSL_CERT_EXPIRATION_WARN,
                                constants.SSL_CERT_EXPIRATION_ERROR)

  if msg:
    fnamemsg = "While verifying %s: %s" % (filename, msg)
  else:
    fnamemsg = None

  if errcode is None:
    return (None, fnamemsg)
  elif errcode == utils.CERT_WARNING:
    return (LUClusterVerifyConfig.ETYPE_WARNING, fnamemsg)
  elif errcode == utils.CERT_ERROR:
    return (LUClusterVerifyConfig.ETYPE_ERROR, fnamemsg)

  raise errors.ProgrammerError("Unhandled certificate error code %r" % errcode)


def _GetAllHypervisorParameters(cluster, instances):
  """Compute the set of all hypervisor parameters.

  @type cluster: L{objects.Cluster}
  @param cluster: the cluster object
  @param instances: list of L{objects.Instance}
  @param instances: additional instances from which to obtain parameters
  @rtype: list of (origin, hypervisor, parameters)
  @return: a list with all parameters found, indicating the hypervisor they
       apply to, and the origin (can be "cluster", "os X", or "instance Y")

  """
  hvp_data = []

  for hv_name in cluster.enabled_hypervisors:
    hvp_data.append(("cluster", hv_name, cluster.GetHVDefaults(hv_name)))

  for os_name, os_hvp in cluster.os_hvp.items():
    for hv_name, hv_params in os_hvp.items():
      if hv_params:
        full_params = cluster.GetHVDefaults(hv_name, os_name=os_name)
        hvp_data.append(("os %s" % os_name, hv_name, full_params))

  # TODO: collapse identical parameter values in a single one
  for instance in instances:
    if instance.hvparams:
      hvp_data.append(("instance %s" % instance.name, instance.hypervisor,
                       cluster.FillHV(instance)))

  return hvp_data


class LUClusterVerifyConfig(NoHooksLU, _VerifyErrors):
  """Verifies the cluster config.

  """
  REQ_BGL = False

  def _VerifyHVP(self, hvp_data):
    """Verifies locally the syntax of the hypervisor parameters.

    """
    for item, hv_name, hv_params in hvp_data:
      msg = ("hypervisor %s parameters syntax check (source %s): %%s" %
             (item, hv_name))
      try:
        hv_class = hypervisor.GetHypervisorClass(hv_name)
        utils.ForceDictType(hv_params, constants.HVS_PARAMETER_TYPES)
        hv_class.CheckParameterSyntax(hv_params)
      except errors.GenericError, err:
        self._ErrorIf(True, constants.CV_ECLUSTERCFG, None, msg % str(err))

  def ExpandNames(self):
    self.needed_locks = dict.fromkeys(locking.LEVELS, locking.ALL_SET)
    self.share_locks = ShareAll()

  def CheckPrereq(self):
    """Check prerequisites.

    """
    # Retrieve all information
    self.all_group_info = self.cfg.GetAllNodeGroupsInfo()
    self.all_node_info = self.cfg.GetAllNodesInfo()
    self.all_inst_info = self.cfg.GetAllInstancesInfo()

  def Exec(self, feedback_fn):
    """Verify integrity of cluster, performing various test on nodes.

    """
    self.bad = False
    self._feedback_fn = feedback_fn

    feedback_fn("* Verifying cluster config")

    for msg in self.cfg.VerifyConfig():
      self._ErrorIf(True, constants.CV_ECLUSTERCFG, None, msg)

    feedback_fn("* Verifying cluster certificate files")

    for cert_filename in pathutils.ALL_CERT_FILES:
      (errcode, msg) = _VerifyCertificate(cert_filename)
      self._ErrorIf(errcode, constants.CV_ECLUSTERCERT, None, msg, code=errcode)

    self._ErrorIf(not utils.CanRead(constants.LUXID_USER,
                                    pathutils.NODED_CERT_FILE),
                  constants.CV_ECLUSTERCERT,
                  None,
                  pathutils.NODED_CERT_FILE + " must be accessible by the " +
                    constants.LUXID_USER + " user")

    feedback_fn("* Verifying hypervisor parameters")

    self._VerifyHVP(_GetAllHypervisorParameters(self.cfg.GetClusterInfo(),
                                                self.all_inst_info.values()))

    feedback_fn("* Verifying all nodes belong to an existing group")

    # We do this verification here because, should this bogus circumstance
    # occur, it would never be caught by VerifyGroup, which only acts on
    # nodes/instances reachable from existing node groups.

    dangling_nodes = set(node for node in self.all_node_info.values()
                         if node.group not in self.all_group_info)

    dangling_instances = {}
    no_node_instances = []

    for inst in self.all_inst_info.values():
      if inst.primary_node in [node.uuid for node in dangling_nodes]:
        dangling_instances.setdefault(inst.primary_node, []).append(inst)
      elif inst.primary_node not in self.all_node_info:
        no_node_instances.append(inst)

    pretty_dangling = [
        "%s (%s)" %
        (node.name,
         utils.CommaJoin(inst.name for
                         inst in dangling_instances.get(node.uuid, [])))
        for node in dangling_nodes]

    self._ErrorIf(bool(dangling_nodes), constants.CV_ECLUSTERDANGLINGNODES,
                  None,
                  "the following nodes (and their instances) belong to a non"
                  " existing group: %s", utils.CommaJoin(pretty_dangling))

    self._ErrorIf(bool(no_node_instances), constants.CV_ECLUSTERDANGLINGINST,
                  None,
                  "the following instances have a non-existing primary-node:"
                  " %s", utils.CommaJoin(inst.name for
                                         inst in no_node_instances))

    return not self.bad


class LUClusterVerifyGroup(LogicalUnit, _VerifyErrors):
  """Verifies the status of a node group.

  """
  HPATH = "cluster-verify"
  HTYPE = constants.HTYPE_CLUSTER
  REQ_BGL = False

  _HOOKS_INDENT_RE = re.compile("^", re.M)

  class NodeImage(object):
    """A class representing the logical and physical status of a node.

    @type uuid: string
    @ivar uuid: the node UUID to which this object refers
    @ivar volumes: a structure as returned from
        L{ganeti.backend.GetVolumeList} (runtime)
    @ivar instances: a list of running instances (runtime)
    @ivar pinst: list of configured primary instances (config)
    @ivar sinst: list of configured secondary instances (config)
    @ivar sbp: dictionary of {primary-node: list of instances} for all
        instances for which this node is secondary (config)
    @ivar mfree: free memory, as reported by hypervisor (runtime)
    @ivar dfree: free disk, as reported by the node (runtime)
    @ivar offline: the offline status (config)
    @type rpc_fail: boolean
    @ivar rpc_fail: whether the RPC verify call was successfull (overall,
        not whether the individual keys were correct) (runtime)
    @type lvm_fail: boolean
    @ivar lvm_fail: whether the RPC call didn't return valid LVM data
    @type hyp_fail: boolean
    @ivar hyp_fail: whether the RPC call didn't return the instance list
    @type ghost: boolean
    @ivar ghost: whether this is a known node or not (config)
    @type os_fail: boolean
    @ivar os_fail: whether the RPC call didn't return valid OS data
    @type oslist: list
    @ivar oslist: list of OSes as diagnosed by DiagnoseOS
    @type vm_capable: boolean
    @ivar vm_capable: whether the node can host instances
    @type pv_min: float
    @ivar pv_min: size in MiB of the smallest PVs
    @type pv_max: float
    @ivar pv_max: size in MiB of the biggest PVs

    """
    def __init__(self, offline=False, uuid=None, vm_capable=True):
      self.uuid = uuid
      self.volumes = {}
      self.instances = []
      self.pinst = []
      self.sinst = []
      self.sbp = {}
      self.mfree = 0
      self.dfree = 0
      self.offline = offline
      self.vm_capable = vm_capable
      self.rpc_fail = False
      self.lvm_fail = False
      self.hyp_fail = False
      self.ghost = False
      self.os_fail = False
      self.oslist = {}
      self.pv_min = None
      self.pv_max = None

  def ExpandNames(self):
    # This raises errors.OpPrereqError on its own:
    self.group_uuid = self.cfg.LookupNodeGroup(self.op.group_name)

    # Get instances in node group; this is unsafe and needs verification later
    inst_uuids = \
      self.cfg.GetNodeGroupInstances(self.group_uuid, primary_only=True)

    self.needed_locks = {
      locking.LEVEL_INSTANCE: self.cfg.GetInstanceNames(inst_uuids),
      locking.LEVEL_NODEGROUP: [self.group_uuid],
      locking.LEVEL_NODE: [],

      # This opcode is run by watcher every five minutes and acquires all nodes
      # for a group. It doesn't run for a long time, so it's better to acquire
      # the node allocation lock as well.
      locking.LEVEL_NODE_ALLOC: locking.ALL_SET,
      }

    self.share_locks = ShareAll()

  def DeclareLocks(self, level):
    if level == locking.LEVEL_NODE:
      # Get members of node group; this is unsafe and needs verification later
      nodes = set(self.cfg.GetNodeGroup(self.group_uuid).members)

      # In Exec(), we warn about mirrored instances that have primary and
      # secondary living in separate node groups. To fully verify that
      # volumes for these instances are healthy, we will need to do an
      # extra call to their secondaries. We ensure here those nodes will
      # be locked.
      for inst_name in self.owned_locks(locking.LEVEL_INSTANCE):
        # Important: access only the instances whose lock is owned
        instance = self.cfg.GetInstanceInfoByName(inst_name)
        if instance.disk_template in constants.DTS_INT_MIRROR:
          nodes.update(instance.secondary_nodes)

      self.needed_locks[locking.LEVEL_NODE] = nodes

  def CheckPrereq(self):
    assert self.group_uuid in self.owned_locks(locking.LEVEL_NODEGROUP)
    self.group_info = self.cfg.GetNodeGroup(self.group_uuid)

    group_node_uuids = set(self.group_info.members)
    group_inst_uuids = \
      self.cfg.GetNodeGroupInstances(self.group_uuid, primary_only=True)

    unlocked_node_uuids = \
        group_node_uuids.difference(self.owned_locks(locking.LEVEL_NODE))

    unlocked_inst_uuids = \
        group_inst_uuids.difference(
          [self.cfg.GetInstanceInfoByName(name).uuid
           for name in self.owned_locks(locking.LEVEL_INSTANCE)])

    if unlocked_node_uuids:
      raise errors.OpPrereqError(
        "Missing lock for nodes: %s" %
        utils.CommaJoin(self.cfg.GetNodeNames(unlocked_node_uuids)),
        errors.ECODE_STATE)

    if unlocked_inst_uuids:
      raise errors.OpPrereqError(
        "Missing lock for instances: %s" %
        utils.CommaJoin(self.cfg.GetInstanceNames(unlocked_inst_uuids)),
        errors.ECODE_STATE)

    self.all_node_info = self.cfg.GetAllNodesInfo()
    self.all_inst_info = self.cfg.GetAllInstancesInfo()

    self.my_node_uuids = group_node_uuids
    self.my_node_info = dict((node_uuid, self.all_node_info[node_uuid])
                             for node_uuid in group_node_uuids)

    self.my_inst_uuids = group_inst_uuids
    self.my_inst_info = dict((inst_uuid, self.all_inst_info[inst_uuid])
                             for inst_uuid in group_inst_uuids)

    # We detect here the nodes that will need the extra RPC calls for verifying
    # split LV volumes; they should be locked.
    extra_lv_nodes = set()

    for inst in self.my_inst_info.values():
      if inst.disk_template in constants.DTS_INT_MIRROR:
        for nuuid in inst.all_nodes:
          if self.all_node_info[nuuid].group != self.group_uuid:
            extra_lv_nodes.add(nuuid)

    unlocked_lv_nodes = \
        extra_lv_nodes.difference(self.owned_locks(locking.LEVEL_NODE))

    if unlocked_lv_nodes:
      raise errors.OpPrereqError("Missing node locks for LV check: %s" %
                                 utils.CommaJoin(unlocked_lv_nodes),
                                 errors.ECODE_STATE)
    self.extra_lv_nodes = list(extra_lv_nodes)

  def _VerifyNode(self, ninfo, nresult):
    """Perform some basic validation on data returned from a node.

      - check the result data structure is well formed and has all the
        mandatory fields
      - check ganeti version

    @type ninfo: L{objects.Node}
    @param ninfo: the node to check
    @param nresult: the results from the node
    @rtype: boolean
    @return: whether overall this call was successful (and we can expect
         reasonable values in the respose)

    """
    # main result, nresult should be a non-empty dict
    test = not nresult or not isinstance(nresult, dict)
    self._ErrorIf(test, constants.CV_ENODERPC, ninfo.name,
                  "unable to verify node: no data returned")
    if test:
      return False

    # compares ganeti version
    local_version = constants.PROTOCOL_VERSION
    remote_version = nresult.get("version", None)
    test = not (remote_version and
                isinstance(remote_version, (list, tuple)) and
                len(remote_version) == 2)
    self._ErrorIf(test, constants.CV_ENODERPC, ninfo.name,
                  "connection to node returned invalid data")
    if test:
      return False

    test = local_version != remote_version[0]
    self._ErrorIf(test, constants.CV_ENODEVERSION, ninfo.name,
                  "incompatible protocol versions: master %s,"
                  " node %s", local_version, remote_version[0])
    if test:
      return False

    # node seems compatible, we can actually try to look into its results

    # full package version
    self._ErrorIf(constants.RELEASE_VERSION != remote_version[1],
                  constants.CV_ENODEVERSION, ninfo.name,
                  "software version mismatch: master %s, node %s",
                  constants.RELEASE_VERSION, remote_version[1],
                  code=self.ETYPE_WARNING)

    hyp_result = nresult.get(constants.NV_HYPERVISOR, None)
    if ninfo.vm_capable and isinstance(hyp_result, dict):
      for hv_name, hv_result in hyp_result.iteritems():
        test = hv_result is not None
        self._ErrorIf(test, constants.CV_ENODEHV, ninfo.name,
                      "hypervisor %s verify failure: '%s'", hv_name, hv_result)

    hvp_result = nresult.get(constants.NV_HVPARAMS, None)
    if ninfo.vm_capable and isinstance(hvp_result, list):
      for item, hv_name, hv_result in hvp_result:
        self._ErrorIf(True, constants.CV_ENODEHV, ninfo.name,
                      "hypervisor %s parameter verify failure (source %s): %s",
                      hv_name, item, hv_result)

    test = nresult.get(constants.NV_NODESETUP,
                       ["Missing NODESETUP results"])
    self._ErrorIf(test, constants.CV_ENODESETUP, ninfo.name,
                  "node setup error: %s", "; ".join(test))

    return True

  def _VerifyNodeTime(self, ninfo, nresult,
                      nvinfo_starttime, nvinfo_endtime):
    """Check the node time.

    @type ninfo: L{objects.Node}
    @param ninfo: the node to check
    @param nresult: the remote results for the node
    @param nvinfo_starttime: the start time of the RPC call
    @param nvinfo_endtime: the end time of the RPC call

    """
    ntime = nresult.get(constants.NV_TIME, None)
    try:
      ntime_merged = utils.MergeTime(ntime)
    except (ValueError, TypeError):
      self._ErrorIf(True, constants.CV_ENODETIME, ninfo.name,
                    "Node returned invalid time")
      return

    if ntime_merged < (nvinfo_starttime - constants.NODE_MAX_CLOCK_SKEW):
      ntime_diff = "%.01fs" % abs(nvinfo_starttime - ntime_merged)
    elif ntime_merged > (nvinfo_endtime + constants.NODE_MAX_CLOCK_SKEW):
      ntime_diff = "%.01fs" % abs(ntime_merged - nvinfo_endtime)
    else:
      ntime_diff = None

    self._ErrorIf(ntime_diff is not None, constants.CV_ENODETIME, ninfo.name,
                  "Node time diverges by at least %s from master node time",
                  ntime_diff)

  def _UpdateVerifyNodeLVM(self, ninfo, nresult, vg_name, nimg):
    """Check the node LVM results and update info for cross-node checks.

    @type ninfo: L{objects.Node}
    @param ninfo: the node to check
    @param nresult: the remote results for the node
    @param vg_name: the configured VG name
    @type nimg: L{NodeImage}
    @param nimg: node image

    """
    if vg_name is None:
      return

    # checks vg existence and size > 20G
    vglist = nresult.get(constants.NV_VGLIST, None)
    test = not vglist
    self._ErrorIf(test, constants.CV_ENODELVM, ninfo.name,
                  "unable to check volume groups")
    if not test:
      vgstatus = utils.CheckVolumeGroupSize(vglist, vg_name,
                                            constants.MIN_VG_SIZE)
      self._ErrorIf(vgstatus, constants.CV_ENODELVM, ninfo.name, vgstatus)

    # Check PVs
    (errmsgs, pvminmax) = CheckNodePVs(nresult, self._exclusive_storage)
    for em in errmsgs:
      self._Error(constants.CV_ENODELVM, ninfo.name, em)
    if pvminmax is not None:
      (nimg.pv_min, nimg.pv_max) = pvminmax

  def _VerifyGroupDRBDVersion(self, node_verify_infos):
    """Check cross-node DRBD version consistency.

    @type node_verify_infos: dict
    @param node_verify_infos: infos about nodes as returned from the
      node_verify call.

    """
    node_versions = {}
    for node_uuid, ndata in node_verify_infos.items():
      nresult = ndata.payload
      version = nresult.get(constants.NV_DRBDVERSION, "Missing DRBD version")
      node_versions[node_uuid] = version

    if len(set(node_versions.values())) > 1:
      for node_uuid, version in sorted(node_versions.items()):
        msg = "DRBD version mismatch: %s" % version
        self._Error(constants.CV_ENODEDRBDHELPER, node_uuid, msg,
                    code=self.ETYPE_WARNING)

  def _VerifyGroupLVM(self, node_image, vg_name):
    """Check cross-node consistency in LVM.

    @type node_image: dict
    @param node_image: info about nodes, mapping from node to names to
      L{NodeImage} objects
    @param vg_name: the configured VG name

    """
    if vg_name is None:
      return

    # Only exclusive storage needs this kind of checks
    if not self._exclusive_storage:
      return

    # exclusive_storage wants all PVs to have the same size (approximately),
    # if the smallest and the biggest ones are okay, everything is fine.
    # pv_min is None iff pv_max is None
    vals = filter((lambda ni: ni.pv_min is not None), node_image.values())
    if not vals:
      return
    (pvmin, minnode_uuid) = min((ni.pv_min, ni.uuid) for ni in vals)
    (pvmax, maxnode_uuid) = max((ni.pv_max, ni.uuid) for ni in vals)
    bad = utils.LvmExclusiveTestBadPvSizes(pvmin, pvmax)
    self._ErrorIf(bad, constants.CV_EGROUPDIFFERENTPVSIZE, self.group_info.name,
                  "PV sizes differ too much in the group; smallest (%s MB) is"
                  " on %s, biggest (%s MB) is on %s",
                  pvmin, self.cfg.GetNodeName(minnode_uuid),
                  pvmax, self.cfg.GetNodeName(maxnode_uuid))

  def _VerifyNodeBridges(self, ninfo, nresult, bridges):
    """Check the node bridges.

    @type ninfo: L{objects.Node}
    @param ninfo: the node to check
    @param nresult: the remote results for the node
    @param bridges: the expected list of bridges

    """
    if not bridges:
      return

    missing = nresult.get(constants.NV_BRIDGES, None)
    test = not isinstance(missing, list)
    self._ErrorIf(test, constants.CV_ENODENET, ninfo.name,
                  "did not return valid bridge information")
    if not test:
      self._ErrorIf(bool(missing), constants.CV_ENODENET, ninfo.name,
                    "missing bridges: %s" % utils.CommaJoin(sorted(missing)))

  def _VerifyNodeUserScripts(self, ninfo, nresult):
    """Check the results of user scripts presence and executability on the node

    @type ninfo: L{objects.Node}
    @param ninfo: the node to check
    @param nresult: the remote results for the node

    """
    test = not constants.NV_USERSCRIPTS in nresult
    self._ErrorIf(test, constants.CV_ENODEUSERSCRIPTS, ninfo.name,
                  "did not return user scripts information")

    broken_scripts = nresult.get(constants.NV_USERSCRIPTS, None)
    if not test:
      self._ErrorIf(broken_scripts, constants.CV_ENODEUSERSCRIPTS, ninfo.name,
                    "user scripts not present or not executable: %s" %
                    utils.CommaJoin(sorted(broken_scripts)))

  def _VerifyNodeNetwork(self, ninfo, nresult):
    """Check the node network connectivity results.

    @type ninfo: L{objects.Node}
    @param ninfo: the node to check
    @param nresult: the remote results for the node

    """
    test = constants.NV_NODELIST not in nresult
    self._ErrorIf(test, constants.CV_ENODESSH, ninfo.name,
                  "node hasn't returned node ssh connectivity data")
    if not test:
      if nresult[constants.NV_NODELIST]:
        for a_node, a_msg in nresult[constants.NV_NODELIST].items():
          self._ErrorIf(True, constants.CV_ENODESSH, ninfo.name,
                        "ssh communication with node '%s': %s", a_node, a_msg)

    test = constants.NV_NODENETTEST not in nresult
    self._ErrorIf(test, constants.CV_ENODENET, ninfo.name,
                  "node hasn't returned node tcp connectivity data")
    if not test:
      if nresult[constants.NV_NODENETTEST]:
        nlist = utils.NiceSort(nresult[constants.NV_NODENETTEST].keys())
        for anode in nlist:
          self._ErrorIf(True, constants.CV_ENODENET, ninfo.name,
                        "tcp communication with node '%s': %s",
                        anode, nresult[constants.NV_NODENETTEST][anode])

    test = constants.NV_MASTERIP not in nresult
    self._ErrorIf(test, constants.CV_ENODENET, ninfo.name,
                  "node hasn't returned node master IP reachability data")
    if not test:
      if not nresult[constants.NV_MASTERIP]:
        if ninfo.uuid == self.master_node:
          msg = "the master node cannot reach the master IP (not configured?)"
        else:
          msg = "cannot reach the master IP"
        self._ErrorIf(True, constants.CV_ENODENET, ninfo.name, msg)

  def _VerifyInstance(self, instance, node_image, diskstatus):
    """Verify an instance.

    This function checks to see if the required block devices are
    available on the instance's node, and that the nodes are in the correct
    state.

    """
    pnode_uuid = instance.primary_node
    pnode_img = node_image[pnode_uuid]
    groupinfo = self.cfg.GetAllNodeGroupsInfo()

    node_vol_should = {}
    instance.MapLVsByNode(node_vol_should)

    cluster = self.cfg.GetClusterInfo()
    ipolicy = ganeti.masterd.instance.CalculateGroupIPolicy(cluster,
                                                            self.group_info)
    err = ComputeIPolicyInstanceViolation(ipolicy, instance, self.cfg)
    self._ErrorIf(err, constants.CV_EINSTANCEPOLICY, instance.name,
                  utils.CommaJoin(err), code=self.ETYPE_WARNING)

    for node_uuid in node_vol_should:
      n_img = node_image[node_uuid]
      if n_img.offline or n_img.rpc_fail or n_img.lvm_fail:
        # ignore missing volumes on offline or broken nodes
        continue
      for volume in node_vol_should[node_uuid]:
        test = volume not in n_img.volumes
        self._ErrorIf(test, constants.CV_EINSTANCEMISSINGDISK, instance.name,
                      "volume %s missing on node %s", volume,
                      self.cfg.GetNodeName(node_uuid))

    if instance.admin_state == constants.ADMINST_UP:
      test = instance.uuid not in pnode_img.instances and not pnode_img.offline
      self._ErrorIf(test, constants.CV_EINSTANCEDOWN, instance.name,
                    "instance not running on its primary node %s",
                     self.cfg.GetNodeName(pnode_uuid))
      self._ErrorIf(pnode_img.offline, constants.CV_EINSTANCEBADNODE,
                    instance.name, "instance is marked as running and lives on"
                    " offline node %s", self.cfg.GetNodeName(pnode_uuid))

    diskdata = [(nname, success, status, idx)
                for (nname, disks) in diskstatus.items()
                for idx, (success, status) in enumerate(disks)]

    for nname, success, bdev_status, idx in diskdata:
      # the 'ghost node' construction in Exec() ensures that we have a
      # node here
      snode = node_image[nname]
      bad_snode = snode.ghost or snode.offline
      self._ErrorIf(instance.disks_active and
                    not success and not bad_snode,
                    constants.CV_EINSTANCEFAULTYDISK, instance.name,
                    "couldn't retrieve status for disk/%s on %s: %s",
                    idx, self.cfg.GetNodeName(nname), bdev_status)

      if instance.disks_active and success and \
         (bdev_status.is_degraded or
          bdev_status.ldisk_status != constants.LDS_OKAY):
        msg = "disk/%s on %s" % (idx, self.cfg.GetNodeName(nname))
        if bdev_status.is_degraded:
          msg += " is degraded"
        if bdev_status.ldisk_status != constants.LDS_OKAY:
          msg += "; state is '%s'" % \
                 constants.LDS_NAMES[bdev_status.ldisk_status]

        self._Error(constants.CV_EINSTANCEFAULTYDISK, instance.name, msg)

    self._ErrorIf(pnode_img.rpc_fail and not pnode_img.offline,
                  constants.CV_ENODERPC, self.cfg.GetNodeName(pnode_uuid),
                  "instance %s, connection to primary node failed",
                  instance.name)

    self._ErrorIf(len(instance.secondary_nodes) > 1,
                  constants.CV_EINSTANCELAYOUT, instance.name,
                  "instance has multiple secondary nodes: %s",
                  utils.CommaJoin(instance.secondary_nodes),
                  code=self.ETYPE_WARNING)

    es_flags = rpc.GetExclusiveStorageForNodes(self.cfg, instance.all_nodes)
    if any(es_flags.values()):
      if instance.disk_template not in constants.DTS_EXCL_STORAGE:
        # Disk template not compatible with exclusive_storage: no instance
        # node should have the flag set
        es_nodes = [n
                    for (n, es) in es_flags.items()
                    if es]
        self._Error(constants.CV_EINSTANCEUNSUITABLENODE, instance.name,
                    "instance has template %s, which is not supported on nodes"
                    " that have exclusive storage set: %s",
                    instance.disk_template,
                    utils.CommaJoin(self.cfg.GetNodeNames(es_nodes)))
      for (idx, disk) in enumerate(instance.disks):
        self._ErrorIf(disk.spindles is None,
                      constants.CV_EINSTANCEMISSINGCFGPARAMETER, instance.name,
                      "number of spindles not configured for disk %s while"
                      " exclusive storage is enabled, try running"
                      " gnt-cluster repair-disk-sizes", idx)

    if instance.disk_template in constants.DTS_INT_MIRROR:
      instance_nodes = utils.NiceSort(instance.all_nodes)
      instance_groups = {}

      for node_uuid in instance_nodes:
        instance_groups.setdefault(self.all_node_info[node_uuid].group,
                                   []).append(node_uuid)

      pretty_list = [
        "%s (group %s)" % (utils.CommaJoin(self.cfg.GetNodeNames(nodes)),
                           groupinfo[group].name)
        # Sort so that we always list the primary node first.
        for group, nodes in sorted(instance_groups.items(),
                                   key=lambda (_, nodes): pnode_uuid in nodes,
                                   reverse=True)]

      self._ErrorIf(len(instance_groups) > 1,
                    constants.CV_EINSTANCESPLITGROUPS,
                    instance.name, "instance has primary and secondary nodes in"
                    " different groups: %s", utils.CommaJoin(pretty_list),
                    code=self.ETYPE_WARNING)

    inst_nodes_offline = []
    for snode in instance.secondary_nodes:
      s_img = node_image[snode]
      self._ErrorIf(s_img.rpc_fail and not s_img.offline, constants.CV_ENODERPC,
                    self.cfg.GetNodeName(snode),
                    "instance %s, connection to secondary node failed",
                    instance.name)

      if s_img.offline:
        inst_nodes_offline.append(snode)

    # warn that the instance lives on offline nodes
    self._ErrorIf(inst_nodes_offline, constants.CV_EINSTANCEBADNODE,
                  instance.name, "instance has offline secondary node(s) %s",
                  utils.CommaJoin(self.cfg.GetNodeNames(inst_nodes_offline)))
    # ... or ghost/non-vm_capable nodes
    for node_uuid in instance.all_nodes:
      self._ErrorIf(node_image[node_uuid].ghost, constants.CV_EINSTANCEBADNODE,
                    instance.name, "instance lives on ghost node %s",
                    self.cfg.GetNodeName(node_uuid))
      self._ErrorIf(not node_image[node_uuid].vm_capable,
                    constants.CV_EINSTANCEBADNODE, instance.name,
                    "instance lives on non-vm_capable node %s",
                    self.cfg.GetNodeName(node_uuid))

  def _VerifyOrphanVolumes(self, node_vol_should, node_image, reserved):
    """Verify if there are any unknown volumes in the cluster.

    The .os, .swap and backup volumes are ignored. All other volumes are
    reported as unknown.

    @type reserved: L{ganeti.utils.FieldSet}
    @param reserved: a FieldSet of reserved volume names

    """
    for node_uuid, n_img in node_image.items():
      if (n_img.offline or n_img.rpc_fail or n_img.lvm_fail or
          self.all_node_info[node_uuid].group != self.group_uuid):
        # skip non-healthy nodes
        continue
      for volume in n_img.volumes:
        test = ((node_uuid not in node_vol_should or
                volume not in node_vol_should[node_uuid]) and
                not reserved.Matches(volume))
        self._ErrorIf(test, constants.CV_ENODEORPHANLV,
                      self.cfg.GetNodeName(node_uuid),
                      "volume %s is unknown", volume)

  def _VerifyNPlusOneMemory(self, node_image, all_insts):
    """Verify N+1 Memory Resilience.

    Check that if one single node dies we can still start all the
    instances it was primary for.

    """
    cluster_info = self.cfg.GetClusterInfo()
    for node_uuid, n_img in node_image.items():
      # This code checks that every node which is now listed as
      # secondary has enough memory to host all instances it is
      # supposed to should a single other node in the cluster fail.
      # FIXME: not ready for failover to an arbitrary node
      # FIXME: does not support file-backed instances
      # WARNING: we currently take into account down instances as well
      # as up ones, considering that even if they're down someone
      # might want to start them even in the event of a node failure.
      if n_img.offline or \
         self.all_node_info[node_uuid].group != self.group_uuid:
        # we're skipping nodes marked offline and nodes in other groups from
        # the N+1 warning, since most likely we don't have good memory
        # information from them; we already list instances living on such
        # nodes, and that's enough warning
        continue
      #TODO(dynmem): also consider ballooning out other instances
      for prinode, inst_uuids in n_img.sbp.items():
        needed_mem = 0
        for inst_uuid in inst_uuids:
          bep = cluster_info.FillBE(all_insts[inst_uuid])
          if bep[constants.BE_AUTO_BALANCE]:
            needed_mem += bep[constants.BE_MINMEM]
        test = n_img.mfree < needed_mem
        self._ErrorIf(test, constants.CV_ENODEN1,
                      self.cfg.GetNodeName(node_uuid),
                      "not enough memory to accomodate instance failovers"
                      " should node %s fail (%dMiB needed, %dMiB available)",
                      self.cfg.GetNodeName(prinode), needed_mem, n_img.mfree)

  def _VerifyFiles(self, nodes, master_node_uuid, all_nvinfo,
                   (files_all, files_opt, files_mc, files_vm)):
    """Verifies file checksums collected from all nodes.

    @param nodes: List of L{objects.Node} objects
    @param master_node_uuid: UUID of master node
    @param all_nvinfo: RPC results

    """
    # Define functions determining which nodes to consider for a file
    files2nodefn = [
      (files_all, None),
      (files_mc, lambda node: (node.master_candidate or
                               node.uuid == master_node_uuid)),
      (files_vm, lambda node: node.vm_capable),
      ]

    # Build mapping from filename to list of nodes which should have the file
    nodefiles = {}
    for (files, fn) in files2nodefn:
      if fn is None:
        filenodes = nodes
      else:
        filenodes = filter(fn, nodes)
      nodefiles.update((filename,
                        frozenset(map(operator.attrgetter("uuid"), filenodes)))
                       for filename in files)

    assert set(nodefiles) == (files_all | files_mc | files_vm)

    fileinfo = dict((filename, {}) for filename in nodefiles)
    ignore_nodes = set()

    for node in nodes:
      if node.offline:
        ignore_nodes.add(node.uuid)
        continue

      nresult = all_nvinfo[node.uuid]

      if nresult.fail_msg or not nresult.payload:
        node_files = None
      else:
        fingerprints = nresult.payload.get(constants.NV_FILELIST, None)
        node_files = dict((vcluster.LocalizeVirtualPath(key), value)
                          for (key, value) in fingerprints.items())
        del fingerprints

      test = not (node_files and isinstance(node_files, dict))
      self._ErrorIf(test, constants.CV_ENODEFILECHECK, node.name,
                    "Node did not return file checksum data")
      if test:
        ignore_nodes.add(node.uuid)
        continue

      # Build per-checksum mapping from filename to nodes having it
      for (filename, checksum) in node_files.items():
        assert filename in nodefiles
        fileinfo[filename].setdefault(checksum, set()).add(node.uuid)

    for (filename, checksums) in fileinfo.items():
      assert compat.all(len(i) > 10 for i in checksums), "Invalid checksum"

      # Nodes having the file
      with_file = frozenset(node_uuid
                            for node_uuids in fileinfo[filename].values()
                            for node_uuid in node_uuids) - ignore_nodes

      expected_nodes = nodefiles[filename] - ignore_nodes

      # Nodes missing file
      missing_file = expected_nodes - with_file

      if filename in files_opt:
        # All or no nodes
        self._ErrorIf(missing_file and missing_file != expected_nodes,
                      constants.CV_ECLUSTERFILECHECK, None,
                      "File %s is optional, but it must exist on all or no"
                      " nodes (not found on %s)",
                      filename,
                      utils.CommaJoin(
                        utils.NiceSort(
                          map(self.cfg.GetNodeName, missing_file))))
      else:
        self._ErrorIf(missing_file, constants.CV_ECLUSTERFILECHECK, None,
                      "File %s is missing from node(s) %s", filename,
                      utils.CommaJoin(
                        utils.NiceSort(
                          map(self.cfg.GetNodeName, missing_file))))

        # Warn if a node has a file it shouldn't
        unexpected = with_file - expected_nodes
        self._ErrorIf(unexpected,
                      constants.CV_ECLUSTERFILECHECK, None,
                      "File %s should not exist on node(s) %s",
                      filename, utils.CommaJoin(
                        utils.NiceSort(map(self.cfg.GetNodeName, unexpected))))

      # See if there are multiple versions of the file
      test = len(checksums) > 1
      if test:
        variants = ["variant %s on %s" %
                    (idx + 1,
                     utils.CommaJoin(utils.NiceSort(
                       map(self.cfg.GetNodeName, node_uuids))))
                    for (idx, (checksum, node_uuids)) in
                      enumerate(sorted(checksums.items()))]
      else:
        variants = []

      self._ErrorIf(test, constants.CV_ECLUSTERFILECHECK, None,
                    "File %s found with %s different checksums (%s)",
                    filename, len(checksums), "; ".join(variants))

  def _VerifyNodeDrbdHelper(self, ninfo, nresult, drbd_helper):
    """Verify the drbd helper.

    """
    if drbd_helper:
      helper_result = nresult.get(constants.NV_DRBDHELPER, None)
      test = (helper_result is None)
      self._ErrorIf(test, constants.CV_ENODEDRBDHELPER, ninfo.name,
                    "no drbd usermode helper returned")
      if helper_result:
        status, payload = helper_result
        test = not status
        self._ErrorIf(test, constants.CV_ENODEDRBDHELPER, ninfo.name,
                      "drbd usermode helper check unsuccessful: %s", payload)
        test = status and (payload != drbd_helper)
        self._ErrorIf(test, constants.CV_ENODEDRBDHELPER, ninfo.name,
                      "wrong drbd usermode helper: %s", payload)

  def _VerifyNodeDrbd(self, ninfo, nresult, instanceinfo, drbd_helper,
                      drbd_map):
    """Verifies and the node DRBD status.

    @type ninfo: L{objects.Node}
    @param ninfo: the node to check
    @param nresult: the remote results for the node
    @param instanceinfo: the dict of instances
    @param drbd_helper: the configured DRBD usermode helper
    @param drbd_map: the DRBD map as returned by
        L{ganeti.config.ConfigWriter.ComputeDRBDMap}

    """
    self._VerifyNodeDrbdHelper(ninfo, nresult, drbd_helper)

    # compute the DRBD minors
    node_drbd = {}
    for minor, inst_uuid in drbd_map[ninfo.uuid].items():
      test = inst_uuid not in instanceinfo
      self._ErrorIf(test, constants.CV_ECLUSTERCFG, None,
                    "ghost instance '%s' in temporary DRBD map", inst_uuid)
        # ghost instance should not be running, but otherwise we
        # don't give double warnings (both ghost instance and
        # unallocated minor in use)
      if test:
        node_drbd[minor] = (inst_uuid, False)
      else:
        instance = instanceinfo[inst_uuid]
        node_drbd[minor] = (inst_uuid, instance.disks_active)

    # and now check them
    used_minors = nresult.get(constants.NV_DRBDLIST, [])
    test = not isinstance(used_minors, (tuple, list))
    self._ErrorIf(test, constants.CV_ENODEDRBD, ninfo.name,
                  "cannot parse drbd status file: %s", str(used_minors))
    if test:
      # we cannot check drbd status
      return

    for minor, (inst_uuid, must_exist) in node_drbd.items():
      test = minor not in used_minors and must_exist
      self._ErrorIf(test, constants.CV_ENODEDRBD, ninfo.name,
                    "drbd minor %d of instance %s is not active", minor,
                    self.cfg.GetInstanceName(inst_uuid))
    for minor in used_minors:
      test = minor not in node_drbd
      self._ErrorIf(test, constants.CV_ENODEDRBD, ninfo.name,
                    "unallocated drbd minor %d is in use", minor)

  def _UpdateNodeOS(self, ninfo, nresult, nimg):
    """Builds the node OS structures.

    @type ninfo: L{objects.Node}
    @param ninfo: the node to check
    @param nresult: the remote results for the node
    @param nimg: the node image object

    """
    remote_os = nresult.get(constants.NV_OSLIST, None)
    test = (not isinstance(remote_os, list) or
            not compat.all(isinstance(v, list) and len(v) == 7
                           for v in remote_os))

    self._ErrorIf(test, constants.CV_ENODEOS, ninfo.name,
                  "node hasn't returned valid OS data")

    nimg.os_fail = test

    if test:
      return

    os_dict = {}

    for (name, os_path, status, diagnose,
         variants, parameters, api_ver) in nresult[constants.NV_OSLIST]:

      if name not in os_dict:
        os_dict[name] = []

      # parameters is a list of lists instead of list of tuples due to
      # JSON lacking a real tuple type, fix it:
      parameters = [tuple(v) for v in parameters]
      os_dict[name].append((os_path, status, diagnose,
                            set(variants), set(parameters), set(api_ver)))

    nimg.oslist = os_dict

  def _VerifyNodeOS(self, ninfo, nimg, base):
    """Verifies the node OS list.

    @type ninfo: L{objects.Node}
    @param ninfo: the node to check
    @param nimg: the node image object
    @param base: the 'template' node we match against (e.g. from the master)

    """
    assert not nimg.os_fail, "Entered _VerifyNodeOS with failed OS rpc?"

    beautify_params = lambda l: ["%s: %s" % (k, v) for (k, v) in l]
    for os_name, os_data in nimg.oslist.items():
      assert os_data, "Empty OS status for OS %s?!" % os_name
      f_path, f_status, f_diag, f_var, f_param, f_api = os_data[0]
      self._ErrorIf(not f_status, constants.CV_ENODEOS, ninfo.name,
                    "Invalid OS %s (located at %s): %s",
                    os_name, f_path, f_diag)
      self._ErrorIf(len(os_data) > 1, constants.CV_ENODEOS, ninfo.name,
                    "OS '%s' has multiple entries"
                    " (first one shadows the rest): %s",
                    os_name, utils.CommaJoin([v[0] for v in os_data]))
      # comparisons with the 'base' image
      test = os_name not in base.oslist
      self._ErrorIf(test, constants.CV_ENODEOS, ninfo.name,
                    "Extra OS %s not present on reference node (%s)",
                    os_name, self.cfg.GetNodeName(base.uuid))
      if test:
        continue
      assert base.oslist[os_name], "Base node has empty OS status?"
      _, b_status, _, b_var, b_param, b_api = base.oslist[os_name][0]
      if not b_status:
        # base OS is invalid, skipping
        continue
      for kind, a, b in [("API version", f_api, b_api),
                         ("variants list", f_var, b_var),
                         ("parameters", beautify_params(f_param),
                          beautify_params(b_param))]:
        self._ErrorIf(a != b, constants.CV_ENODEOS, ninfo.name,
                      "OS %s for %s differs from reference node %s:"
                      " [%s] vs. [%s]", kind, os_name,
                      self.cfg.GetNodeName(base.uuid),
                      utils.CommaJoin(sorted(a)), utils.CommaJoin(sorted(b)))

    # check any missing OSes
    missing = set(base.oslist.keys()).difference(nimg.oslist.keys())
    self._ErrorIf(missing, constants.CV_ENODEOS, ninfo.name,
                  "OSes present on reference node %s"
                  " but missing on this node: %s",
                  self.cfg.GetNodeName(base.uuid), utils.CommaJoin(missing))

  def _VerifyAcceptedFileStoragePaths(self, ninfo, nresult, is_master):
    """Verifies paths in L{pathutils.FILE_STORAGE_PATHS_FILE}.

    @type ninfo: L{objects.Node}
    @param ninfo: the node to check
    @param nresult: the remote results for the node
    @type is_master: bool
    @param is_master: Whether node is the master node

    """
    cluster = self.cfg.GetClusterInfo()
    if (is_master and
        (cluster.IsFileStorageEnabled() or
         cluster.IsSharedFileStorageEnabled())):
      try:
        fspaths = nresult[constants.NV_ACCEPTED_STORAGE_PATHS]
      except KeyError:
        # This should never happen
        self._ErrorIf(True, constants.CV_ENODEFILESTORAGEPATHS, ninfo.name,
                      "Node did not return forbidden file storage paths")
      else:
        self._ErrorIf(fspaths, constants.CV_ENODEFILESTORAGEPATHS, ninfo.name,
                      "Found forbidden file storage paths: %s",
                      utils.CommaJoin(fspaths))
    else:
      self._ErrorIf(constants.NV_ACCEPTED_STORAGE_PATHS in nresult,
                    constants.CV_ENODEFILESTORAGEPATHS, ninfo.name,
                    "Node should not have returned forbidden file storage"
                    " paths")

  def _VerifyStoragePaths(self, ninfo, nresult, file_disk_template,
                          verify_key, error_key):
    """Verifies (file) storage paths.

    @type ninfo: L{objects.Node}
    @param ninfo: the node to check
    @param nresult: the remote results for the node
    @type file_disk_template: string
    @param file_disk_template: file-based disk template, whose directory
        is supposed to be verified
    @type verify_key: string
    @param verify_key: key for the verification map of this file
        verification step
    @param error_key: error key to be added to the verification results
        in case something goes wrong in this verification step

    """
    assert (file_disk_template in
            utils.storage.GetDiskTemplatesOfStorageType(constants.ST_FILE))
    cluster = self.cfg.GetClusterInfo()
    if cluster.IsDiskTemplateEnabled(file_disk_template):
      self._ErrorIf(
          verify_key in nresult,
          error_key, ninfo.name,
          "The configured %s storage path is unusable: %s" %
          (file_disk_template, nresult.get(verify_key)))

  def _VerifyFileStoragePaths(self, ninfo, nresult):
    """Verifies (file) storage paths.

    @see: C{_VerifyStoragePaths}

    """
    self._VerifyStoragePaths(
        ninfo, nresult, constants.DT_FILE,
        constants.NV_FILE_STORAGE_PATH,
        constants.CV_ENODEFILESTORAGEPATHUNUSABLE)

  def _VerifySharedFileStoragePaths(self, ninfo, nresult):
    """Verifies (file) storage paths.

    @see: C{_VerifyStoragePaths}

    """
    self._VerifyStoragePaths(
        ninfo, nresult, constants.DT_SHARED_FILE,
        constants.NV_SHARED_FILE_STORAGE_PATH,
        constants.CV_ENODESHAREDFILESTORAGEPATHUNUSABLE)

  def _VerifyOob(self, ninfo, nresult):
    """Verifies out of band functionality of a node.

    @type ninfo: L{objects.Node}
    @param ninfo: the node to check
    @param nresult: the remote results for the node

    """
    # We just have to verify the paths on master and/or master candidates
    # as the oob helper is invoked on the master
    if ((ninfo.master_candidate or ninfo.master_capable) and
        constants.NV_OOB_PATHS in nresult):
      for path_result in nresult[constants.NV_OOB_PATHS]:
        self._ErrorIf(path_result, constants.CV_ENODEOOBPATH,
                      ninfo.name, path_result)

  def _UpdateNodeVolumes(self, ninfo, nresult, nimg, vg_name):
    """Verifies and updates the node volume data.

    This function will update a L{NodeImage}'s internal structures
    with data from the remote call.

    @type ninfo: L{objects.Node}
    @param ninfo: the node to check
    @param nresult: the remote results for the node
    @param nimg: the node image object
    @param vg_name: the configured VG name

    """
    nimg.lvm_fail = True
    lvdata = nresult.get(constants.NV_LVLIST, "Missing LV data")
    if vg_name is None:
      pass
    elif isinstance(lvdata, basestring):
      self._ErrorIf(True, constants.CV_ENODELVM, ninfo.name,
                    "LVM problem on node: %s", utils.SafeEncode(lvdata))
    elif not isinstance(lvdata, dict):
      self._ErrorIf(True, constants.CV_ENODELVM, ninfo.name,
                    "rpc call to node failed (lvlist)")
    else:
      nimg.volumes = lvdata
      nimg.lvm_fail = False

  def _UpdateNodeInstances(self, ninfo, nresult, nimg):
    """Verifies and updates the node instance list.

    If the listing was successful, then updates this node's instance
    list. Otherwise, it marks the RPC call as failed for the instance
    list key.

    @type ninfo: L{objects.Node}
    @param ninfo: the node to check
    @param nresult: the remote results for the node
    @param nimg: the node image object

    """
    idata = nresult.get(constants.NV_INSTANCELIST, None)
    test = not isinstance(idata, list)
    self._ErrorIf(test, constants.CV_ENODEHV, ninfo.name,
                  "rpc call to node failed (instancelist): %s",
                  utils.SafeEncode(str(idata)))
    if test:
      nimg.hyp_fail = True
    else:
      nimg.instances = [inst.uuid for (_, inst) in
                        self.cfg.GetMultiInstanceInfoByName(idata)]

  def _UpdateNodeInfo(self, ninfo, nresult, nimg, vg_name):
    """Verifies and computes a node information map

    @type ninfo: L{objects.Node}
    @param ninfo: the node to check
    @param nresult: the remote results for the node
    @param nimg: the node image object
    @param vg_name: the configured VG name

    """
    # try to read free memory (from the hypervisor)
    hv_info = nresult.get(constants.NV_HVINFO, None)
    test = not isinstance(hv_info, dict) or "memory_free" not in hv_info
    self._ErrorIf(test, constants.CV_ENODEHV, ninfo.name,
                  "rpc call to node failed (hvinfo)")
    if not test:
      try:
        nimg.mfree = int(hv_info["memory_free"])
      except (ValueError, TypeError):
        self._ErrorIf(True, constants.CV_ENODERPC, ninfo.name,
                      "node returned invalid nodeinfo, check hypervisor")

    # FIXME: devise a free space model for file based instances as well
    if vg_name is not None:
      test = (constants.NV_VGLIST not in nresult or
              vg_name not in nresult[constants.NV_VGLIST])
      self._ErrorIf(test, constants.CV_ENODELVM, ninfo.name,
                    "node didn't return data for the volume group '%s'"
                    " - it is either missing or broken", vg_name)
      if not test:
        try:
          nimg.dfree = int(nresult[constants.NV_VGLIST][vg_name])
        except (ValueError, TypeError):
          self._ErrorIf(True, constants.CV_ENODERPC, ninfo.name,
                        "node returned invalid LVM info, check LVM status")

  def _CollectDiskInfo(self, node_uuids, node_image, instanceinfo):
    """Gets per-disk status information for all instances.

    @type node_uuids: list of strings
    @param node_uuids: Node UUIDs
    @type node_image: dict of (UUID, L{objects.Node})
    @param node_image: Node objects
    @type instanceinfo: dict of (UUID, L{objects.Instance})
    @param instanceinfo: Instance objects
    @rtype: {instance: {node: [(succes, payload)]}}
    @return: a dictionary of per-instance dictionaries with nodes as
        keys and disk information as values; the disk information is a
        list of tuples (success, payload)

    """
    node_disks = {}
    node_disks_devonly = {}
    diskless_instances = set()
    diskless = constants.DT_DISKLESS

    for nuuid in node_uuids:
      node_inst_uuids = list(itertools.chain(node_image[nuuid].pinst,
                                             node_image[nuuid].sinst))
      diskless_instances.update(uuid for uuid in node_inst_uuids
                                if instanceinfo[uuid].disk_template == diskless)
      disks = [(inst_uuid, disk)
               for inst_uuid in node_inst_uuids
               for disk in instanceinfo[inst_uuid].disks]

      if not disks:
        # No need to collect data
        continue

      node_disks[nuuid] = disks

      # _AnnotateDiskParams makes already copies of the disks
      devonly = []
      for (inst_uuid, dev) in disks:
        (anno_disk,) = AnnotateDiskParams(instanceinfo[inst_uuid], [dev],
                                          self.cfg)
        self.cfg.SetDiskID(anno_disk, nuuid)
        devonly.append(anno_disk)

      node_disks_devonly[nuuid] = devonly

    assert len(node_disks) == len(node_disks_devonly)

    # Collect data from all nodes with disks
    result = self.rpc.call_blockdev_getmirrorstatus_multi(node_disks.keys(),
                                                          node_disks_devonly)

    assert len(result) == len(node_disks)

    instdisk = {}

    for (nuuid, nres) in result.items():
      node = self.cfg.GetNodeInfo(nuuid)
      disks = node_disks[node.uuid]

      if nres.offline:
        # No data from this node
        data = len(disks) * [(False, "node offline")]
      else:
        msg = nres.fail_msg
        self._ErrorIf(msg, constants.CV_ENODERPC, node.name,
                      "while getting disk information: %s", msg)
        if msg:
          # No data from this node
          data = len(disks) * [(False, msg)]
        else:
          data = []
          for idx, i in enumerate(nres.payload):
            if isinstance(i, (tuple, list)) and len(i) == 2:
              data.append(i)
            else:
              logging.warning("Invalid result from node %s, entry %d: %s",
                              node.name, idx, i)
              data.append((False, "Invalid result from the remote node"))

      for ((inst_uuid, _), status) in zip(disks, data):
        instdisk.setdefault(inst_uuid, {}).setdefault(node.uuid, []) \
          .append(status)

    # Add empty entries for diskless instances.
    for inst_uuid in diskless_instances:
      assert inst_uuid not in instdisk
      instdisk[inst_uuid] = {}

    assert compat.all(len(statuses) == len(instanceinfo[inst].disks) and
                      len(nuuids) <= len(instanceinfo[inst].all_nodes) and
                      compat.all(isinstance(s, (tuple, list)) and
                                 len(s) == 2 for s in statuses)
                      for inst, nuuids in instdisk.items()
                      for nuuid, statuses in nuuids.items())
    if __debug__:
      instdisk_keys = set(instdisk)
      instanceinfo_keys = set(instanceinfo)
      assert instdisk_keys == instanceinfo_keys, \
        ("instdisk keys (%s) do not match instanceinfo keys (%s)" %
         (instdisk_keys, instanceinfo_keys))

    return instdisk

  @staticmethod
  def _SshNodeSelector(group_uuid, all_nodes):
    """Create endless iterators for all potential SSH check hosts.

    """
    nodes = [node for node in all_nodes
             if (node.group != group_uuid and
                 not node.offline)]
    keyfunc = operator.attrgetter("group")

    return map(itertools.cycle,
               [sorted(map(operator.attrgetter("name"), names))
                for _, names in itertools.groupby(sorted(nodes, key=keyfunc),
                                                  keyfunc)])

  @classmethod
  def _SelectSshCheckNodes(cls, group_nodes, group_uuid, all_nodes):
    """Choose which nodes should talk to which other nodes.

    We will make nodes contact all nodes in their group, and one node from
    every other group.

    @warning: This algorithm has a known issue if one node group is much
      smaller than others (e.g. just one node). In such a case all other
      nodes will talk to the single node.

    """
    online_nodes = sorted(node.name for node in group_nodes if not node.offline)
    sel = cls._SshNodeSelector(group_uuid, all_nodes)

    return (online_nodes,
            dict((name, sorted([i.next() for i in sel]))
                 for name in online_nodes))

  def BuildHooksEnv(self):
    """Build hooks env.

    Cluster-Verify hooks just ran in the post phase and their failure makes
    the output be logged in the verify output and the verification to fail.

    """
    env = {
      "CLUSTER_TAGS": " ".join(self.cfg.GetClusterInfo().GetTags()),
      }

    env.update(("NODE_TAGS_%s" % node.name, " ".join(node.GetTags()))
               for node in self.my_node_info.values())

    return env

  def BuildHooksNodes(self):
    """Build hooks nodes.

    """
    return ([], list(self.my_node_info.keys()))

  def Exec(self, feedback_fn):
    """Verify integrity of the node group, performing various test on nodes.

    """
    # This method has too many local variables. pylint: disable=R0914
    feedback_fn("* Verifying group '%s'" % self.group_info.name)

    if not self.my_node_uuids:
      # empty node group
      feedback_fn("* Empty node group, skipping verification")
      return True

    self.bad = False
    verbose = self.op.verbose
    self._feedback_fn = feedback_fn

    vg_name = self.cfg.GetVGName()
    drbd_helper = self.cfg.GetDRBDHelper()
    cluster = self.cfg.GetClusterInfo()
    hypervisors = cluster.enabled_hypervisors
    node_data_list = self.my_node_info.values()

    i_non_redundant = [] # Non redundant instances
    i_non_a_balanced = [] # Non auto-balanced instances
    i_offline = 0 # Count of offline instances
    n_offline = 0 # Count of offline nodes
    n_drained = 0 # Count of nodes being drained
    node_vol_should = {}

    # FIXME: verify OS list

    # File verification
    filemap = ComputeAncillaryFiles(cluster, False)

    # do local checksums
    master_node_uuid = self.master_node = self.cfg.GetMasterNode()
    master_ip = self.cfg.GetMasterIP()

    feedback_fn("* Gathering data (%d nodes)" % len(self.my_node_uuids))

    user_scripts = []
    if self.cfg.GetUseExternalMipScript():
      user_scripts.append(pathutils.EXTERNAL_MASTER_SETUP_SCRIPT)

    node_verify_param = {
      constants.NV_FILELIST:
        map(vcluster.MakeVirtualPath,
            utils.UniqueSequence(filename
                                 for files in filemap
                                 for filename in files)),
      constants.NV_NODELIST:
        self._SelectSshCheckNodes(node_data_list, self.group_uuid,
                                  self.all_node_info.values()),
      constants.NV_HYPERVISOR: hypervisors,
      constants.NV_HVPARAMS:
        _GetAllHypervisorParameters(cluster, self.all_inst_info.values()),
      constants.NV_NODENETTEST: [(node.name, node.primary_ip, node.secondary_ip)
                                 for node in node_data_list
                                 if not node.offline],
      constants.NV_INSTANCELIST: hypervisors,
      constants.NV_VERSION: None,
      constants.NV_HVINFO: self.cfg.GetHypervisorType(),
      constants.NV_NODESETUP: None,
      constants.NV_TIME: None,
      constants.NV_MASTERIP: (self.cfg.GetMasterNodeName(), master_ip),
      constants.NV_OSLIST: None,
      constants.NV_VMNODES: self.cfg.GetNonVmCapableNodeList(),
      constants.NV_USERSCRIPTS: user_scripts,
      }

    if vg_name is not None:
      node_verify_param[constants.NV_VGLIST] = None
      node_verify_param[constants.NV_LVLIST] = vg_name
      node_verify_param[constants.NV_PVLIST] = [vg_name]

    if cluster.IsDiskTemplateEnabled(constants.DT_DRBD8):
      if drbd_helper:
        node_verify_param[constants.NV_DRBDVERSION] = None
        node_verify_param[constants.NV_DRBDLIST] = None
        node_verify_param[constants.NV_DRBDHELPER] = drbd_helper

    if cluster.IsFileStorageEnabled() or \
        cluster.IsSharedFileStorageEnabled():
      # Load file storage paths only from master node
      node_verify_param[constants.NV_ACCEPTED_STORAGE_PATHS] = \
        self.cfg.GetMasterNodeName()
      if cluster.IsFileStorageEnabled():
        node_verify_param[constants.NV_FILE_STORAGE_PATH] = \
          cluster.file_storage_dir

    # bridge checks
    # FIXME: this needs to be changed per node-group, not cluster-wide
    bridges = set()
    default_nicpp = cluster.nicparams[constants.PP_DEFAULT]
    if default_nicpp[constants.NIC_MODE] == constants.NIC_MODE_BRIDGED:
      bridges.add(default_nicpp[constants.NIC_LINK])
    for inst_uuid in self.my_inst_info.values():
      for nic in inst_uuid.nics:
        full_nic = cluster.SimpleFillNIC(nic.nicparams)
        if full_nic[constants.NIC_MODE] == constants.NIC_MODE_BRIDGED:
          bridges.add(full_nic[constants.NIC_LINK])

    if bridges:
      node_verify_param[constants.NV_BRIDGES] = list(bridges)

    # Build our expected cluster state
    node_image = dict((node.uuid, self.NodeImage(offline=node.offline,
                                                 uuid=node.uuid,
                                                 vm_capable=node.vm_capable))
                      for node in node_data_list)

    # Gather OOB paths
    oob_paths = []
    for node in self.all_node_info.values():
      path = SupportsOob(self.cfg, node)
      if path and path not in oob_paths:
        oob_paths.append(path)

    if oob_paths:
      node_verify_param[constants.NV_OOB_PATHS] = oob_paths

    for inst_uuid in self.my_inst_uuids:
      instance = self.my_inst_info[inst_uuid]
      if instance.admin_state == constants.ADMINST_OFFLINE:
        i_offline += 1

      for nuuid in instance.all_nodes:
        if nuuid not in node_image:
          gnode = self.NodeImage(uuid=nuuid)
          gnode.ghost = (nuuid not in self.all_node_info)
          node_image[nuuid] = gnode

      instance.MapLVsByNode(node_vol_should)

      pnode = instance.primary_node
      node_image[pnode].pinst.append(instance.uuid)

      for snode in instance.secondary_nodes:
        nimg = node_image[snode]
        nimg.sinst.append(instance.uuid)
        if pnode not in nimg.sbp:
          nimg.sbp[pnode] = []
        nimg.sbp[pnode].append(instance.uuid)

    es_flags = rpc.GetExclusiveStorageForNodes(self.cfg,
                                               self.my_node_info.keys())
    # The value of exclusive_storage should be the same across the group, so if
    # it's True for at least a node, we act as if it were set for all the nodes
    self._exclusive_storage = compat.any(es_flags.values())
    if self._exclusive_storage:
      node_verify_param[constants.NV_EXCLUSIVEPVS] = True

    # At this point, we have the in-memory data structures complete,
    # except for the runtime information, which we'll gather next

    # Due to the way our RPC system works, exact response times cannot be
    # guaranteed (e.g. a broken node could run into a timeout). By keeping the
    # time before and after executing the request, we can at least have a time
    # window.
    nvinfo_starttime = time.time()
    all_nvinfo = self.rpc.call_node_verify(self.my_node_uuids,
                                           node_verify_param,
                                           self.cfg.GetClusterName(),
                                           self.cfg.GetClusterInfo().hvparams)
    nvinfo_endtime = time.time()

    if self.extra_lv_nodes and vg_name is not None:
      extra_lv_nvinfo = \
          self.rpc.call_node_verify(self.extra_lv_nodes,
                                    {constants.NV_LVLIST: vg_name},
                                    self.cfg.GetClusterName(),
                                    self.cfg.GetClusterInfo().hvparams)
    else:
      extra_lv_nvinfo = {}

    all_drbd_map = self.cfg.ComputeDRBDMap()

    feedback_fn("* Gathering disk information (%s nodes)" %
                len(self.my_node_uuids))
    instdisk = self._CollectDiskInfo(self.my_node_info.keys(), node_image,
                                     self.my_inst_info)

    feedback_fn("* Verifying configuration file consistency")

    # If not all nodes are being checked, we need to make sure the master node
    # and a non-checked vm_capable node are in the list.
    absent_node_uuids = set(self.all_node_info).difference(self.my_node_info)
    if absent_node_uuids:
      vf_nvinfo = all_nvinfo.copy()
      vf_node_info = list(self.my_node_info.values())
      additional_node_uuids = []
      if master_node_uuid not in self.my_node_info:
        additional_node_uuids.append(master_node_uuid)
        vf_node_info.append(self.all_node_info[master_node_uuid])
      # Add the first vm_capable node we find which is not included,
      # excluding the master node (which we already have)
      for node_uuid in absent_node_uuids:
        nodeinfo = self.all_node_info[node_uuid]
        if (nodeinfo.vm_capable and not nodeinfo.offline and
            node_uuid != master_node_uuid):
          additional_node_uuids.append(node_uuid)
          vf_node_info.append(self.all_node_info[node_uuid])
          break
      key = constants.NV_FILELIST
      vf_nvinfo.update(self.rpc.call_node_verify(
         additional_node_uuids, {key: node_verify_param[key]},
         self.cfg.GetClusterName(), self.cfg.GetClusterInfo().hvparams))
    else:
      vf_nvinfo = all_nvinfo
      vf_node_info = self.my_node_info.values()

    self._VerifyFiles(vf_node_info, master_node_uuid, vf_nvinfo, filemap)

    feedback_fn("* Verifying node status")

    refos_img = None

    for node_i in node_data_list:
      nimg = node_image[node_i.uuid]

      if node_i.offline:
        if verbose:
          feedback_fn("* Skipping offline node %s" % (node_i.name,))
        n_offline += 1
        continue

      if node_i.uuid == master_node_uuid:
        ntype = "master"
      elif node_i.master_candidate:
        ntype = "master candidate"
      elif node_i.drained:
        ntype = "drained"
        n_drained += 1
      else:
        ntype = "regular"
      if verbose:
        feedback_fn("* Verifying node %s (%s)" % (node_i.name, ntype))

      msg = all_nvinfo[node_i.uuid].fail_msg
      self._ErrorIf(msg, constants.CV_ENODERPC, node_i.name,
                    "while contacting node: %s", msg)
      if msg:
        nimg.rpc_fail = True
        continue

      nresult = all_nvinfo[node_i.uuid].payload

      nimg.call_ok = self._VerifyNode(node_i, nresult)
      self._VerifyNodeTime(node_i, nresult, nvinfo_starttime, nvinfo_endtime)
      self._VerifyNodeNetwork(node_i, nresult)
      self._VerifyNodeUserScripts(node_i, nresult)
      self._VerifyOob(node_i, nresult)
      self._VerifyAcceptedFileStoragePaths(node_i, nresult,
                                           node_i.uuid == master_node_uuid)
      self._VerifyFileStoragePaths(node_i, nresult)
      self._VerifySharedFileStoragePaths(node_i, nresult)

      if nimg.vm_capable:
        self._UpdateVerifyNodeLVM(node_i, nresult, vg_name, nimg)
        self._VerifyNodeDrbd(node_i, nresult, self.all_inst_info, drbd_helper,
                             all_drbd_map)

        self._UpdateNodeVolumes(node_i, nresult, nimg, vg_name)
        self._UpdateNodeInstances(node_i, nresult, nimg)
        self._UpdateNodeInfo(node_i, nresult, nimg, vg_name)
        self._UpdateNodeOS(node_i, nresult, nimg)

        if not nimg.os_fail:
          if refos_img is None:
            refos_img = nimg
          self._VerifyNodeOS(node_i, nimg, refos_img)
        self._VerifyNodeBridges(node_i, nresult, bridges)

        # Check whether all running instances are primary for the node. (This
        # can no longer be done from _VerifyInstance below, since some of the
        # wrong instances could be from other node groups.)
        non_primary_inst_uuids = set(nimg.instances).difference(nimg.pinst)

        for inst_uuid in non_primary_inst_uuids:
          test = inst_uuid in self.all_inst_info
          self._ErrorIf(test, constants.CV_EINSTANCEWRONGNODE,
                        self.cfg.GetInstanceName(inst_uuid),
                        "instance should not run on node %s", node_i.name)
          self._ErrorIf(not test, constants.CV_ENODEORPHANINSTANCE, node_i.name,
                        "node is running unknown instance %s", inst_uuid)

    self._VerifyGroupDRBDVersion(all_nvinfo)
    self._VerifyGroupLVM(node_image, vg_name)

    for node_uuid, result in extra_lv_nvinfo.items():
      self._UpdateNodeVolumes(self.all_node_info[node_uuid], result.payload,
                              node_image[node_uuid], vg_name)

    feedback_fn("* Verifying instance status")
    for inst_uuid in self.my_inst_uuids:
      instance = self.my_inst_info[inst_uuid]
      if verbose:
        feedback_fn("* Verifying instance %s" % instance.name)
      self._VerifyInstance(instance, node_image, instdisk[inst_uuid])

      # If the instance is non-redundant we cannot survive losing its primary
      # node, so we are not N+1 compliant.
      if instance.disk_template not in constants.DTS_MIRRORED:
        i_non_redundant.append(instance)

      if not cluster.FillBE(instance)[constants.BE_AUTO_BALANCE]:
        i_non_a_balanced.append(instance)

    feedback_fn("* Verifying orphan volumes")
    reserved = utils.FieldSet(*cluster.reserved_lvs)

    # We will get spurious "unknown volume" warnings if any node of this group
    # is secondary for an instance whose primary is in another group. To avoid
    # them, we find these instances and add their volumes to node_vol_should.
    for instance in self.all_inst_info.values():
      for secondary in instance.secondary_nodes:
        if (secondary in self.my_node_info
            and instance.name not in self.my_inst_info):
          instance.MapLVsByNode(node_vol_should)
          break

    self._VerifyOrphanVolumes(node_vol_should, node_image, reserved)

    if constants.VERIFY_NPLUSONE_MEM not in self.op.skip_checks:
      feedback_fn("* Verifying N+1 Memory redundancy")
      self._VerifyNPlusOneMemory(node_image, self.my_inst_info)

    feedback_fn("* Other Notes")
    if i_non_redundant:
      feedback_fn("  - NOTICE: %d non-redundant instance(s) found."
                  % len(i_non_redundant))

    if i_non_a_balanced:
      feedback_fn("  - NOTICE: %d non-auto-balanced instance(s) found."
                  % len(i_non_a_balanced))

    if i_offline:
      feedback_fn("  - NOTICE: %d offline instance(s) found." % i_offline)

    if n_offline:
      feedback_fn("  - NOTICE: %d offline node(s) found." % n_offline)

    if n_drained:
      feedback_fn("  - NOTICE: %d drained node(s) found." % n_drained)

    return not self.bad

  def HooksCallBack(self, phase, hooks_results, feedback_fn, lu_result):
    """Analyze the post-hooks' result

    This method analyses the hook result, handles it, and sends some
    nicely-formatted feedback back to the user.

    @param phase: one of L{constants.HOOKS_PHASE_POST} or
        L{constants.HOOKS_PHASE_PRE}; it denotes the hooks phase
    @param hooks_results: the results of the multi-node hooks rpc call
    @param feedback_fn: function used send feedback back to the caller
    @param lu_result: previous Exec result
    @return: the new Exec result, based on the previous result
        and hook results

    """
    # We only really run POST phase hooks, only for non-empty groups,
    # and are only interested in their results
    if not self.my_node_uuids:
      # empty node group
      pass
    elif phase == constants.HOOKS_PHASE_POST:
      # Used to change hooks' output to proper indentation
      feedback_fn("* Hooks Results")
      assert hooks_results, "invalid result from hooks"

      for node_name in hooks_results:
        res = hooks_results[node_name]
        msg = res.fail_msg
        test = msg and not res.offline
        self._ErrorIf(test, constants.CV_ENODEHOOKS, node_name,
                      "Communication failure in hooks execution: %s", msg)
        if res.offline or msg:
          # No need to investigate payload if node is offline or gave
          # an error.
          continue
        for script, hkr, output in res.payload:
          test = hkr == constants.HKR_FAIL
          self._ErrorIf(test, constants.CV_ENODEHOOKS, node_name,
                        "Script %s failed, output:", script)
          if test:
            output = self._HOOKS_INDENT_RE.sub("      ", output)
            feedback_fn("%s" % output)
            lu_result = False

    return lu_result


class LUClusterVerifyDisks(NoHooksLU):
  """Verifies the cluster disks status.

  """
  REQ_BGL = False

  def ExpandNames(self):
    self.share_locks = ShareAll()
    self.needed_locks = {
      locking.LEVEL_NODEGROUP: locking.ALL_SET,
      }

  def Exec(self, feedback_fn):
    group_names = self.owned_locks(locking.LEVEL_NODEGROUP)

    # Submit one instance of L{opcodes.OpGroupVerifyDisks} per node group
    return ResultWithJobs([[opcodes.OpGroupVerifyDisks(group_name=group)]
                           for group in group_names])<|MERGE_RESOLUTION|>--- conflicted
+++ resolved
@@ -860,7 +860,6 @@
     @param node_uuids: list of node UUIDs to check for the helper
 
     """
-<<<<<<< HEAD
     # checks given drbd helper on all nodes
     helpers = self.rpc.call_drbd_helper(node_uuids)
     for (_, ninfo) in self.cfg.GetMultiNodeInfo(node_uuids):
@@ -896,11 +895,7 @@
       if drbd_enabled:
         raise errors.OpPrereqError("Cannot disable drbd helper while"
                                    " DRBD is enabled.")
-      if self.cfg.HasAnyDiskOfType(constants.LD_DRBD8):
-=======
-    if self.op.drbd_helper is not None and not self.op.drbd_helper:
       if self.cfg.HasAnyDiskOfType(constants.DT_DRBD8):
->>>>>>> b2e7599d
         raise errors.OpPrereqError("Cannot disable drbd helper while"
                                    " drbd-based instances exist",
                                    errors.ECODE_INVAL)
