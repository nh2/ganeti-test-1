--- conflicted
+++ resolved
@@ -281,14 +281,12 @@
     # If the instance is offline we shouldn't mark it as down, as that
     # resets the offline flag.
     if not self.op.no_remember and self.instance.admin_state in INSTANCE_ONLINE:
-<<<<<<< HEAD
       self.instance = self.cfg.MarkInstanceDown(self.instance.uuid)
-=======
+
       if self.op.admin_state_source == constants.ADMIN_SOURCE:
         self.cfg.MarkInstanceDown(self.instance.uuid)
       elif self.op.admin_state_source == constants.USER_SOURCE:
         self.cfg.MarkInstanceUserDown(self.instance.uuid)
->>>>>>> 0c9204bd
 
     if self.primary_offline:
       assert self.op.ignore_offline_nodes
