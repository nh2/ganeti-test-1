--- conflicted
+++ resolved
@@ -715,7 +715,6 @@
 
     return self._RunXen(["destroy", name], hvparams)
 
-<<<<<<< HEAD
   # Destroy a domain only if necessary
   #
   # This method checks if the domain has already been destroyed before
@@ -733,10 +732,7 @@
     else:
       self._DestroyInstance(name, hvparams)
 
-  def _StopInstance(self, name, force, hvparams):
-=======
   def _StopInstance(self, name, force, hvparams, timeout):
->>>>>>> 4cbe5138
     """Stop an instance.
 
     @type name: string
@@ -762,13 +758,8 @@
     if force:
       result = self._DestroyInstanceIfAlive(name, hvparams)
     else:
-<<<<<<< HEAD
-      self._ShutdownInstance(name, hvparams)
+      self._ShutdownInstance(name, hvparams, timeout)
       result = self._DestroyInstanceIfAlive(name, hvparams)
-=======
-      self._ShutdownInstance(name, hvparams, timeout)
-      result = self._DestroyInstance(name, hvparams)
->>>>>>> 4cbe5138
 
     if result is not None and result.failed and \
           self.GetInstanceInfo(name, hvparams=hvparams) is not None:
