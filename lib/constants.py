#
#

# Copyright (C) 2006, 2007, 2008, 2009, 2010, 2011 Google Inc.
#
# This program is free software; you can redistribute it and/or modify
# it under the terms of the GNU General Public License as published by
# the Free Software Foundation; either version 2 of the License, or
# (at your option) any later version.
#
# This program is distributed in the hope that it will be useful, but
# WITHOUT ANY WARRANTY; without even the implied warranty of
# MERCHANTABILITY or FITNESS FOR A PARTICULAR PURPOSE.  See the GNU
# General Public License for more details.
#
# You should have received a copy of the GNU General Public License
# along with this program; if not, write to the Free Software
# Foundation, Inc., 51 Franklin Street, Fifth Floor, Boston, MA
# 02110-1301, USA.


"""Module holding different constants."""

import re

from ganeti import _autoconf

# various versions
RELEASE_VERSION = _autoconf.PACKAGE_VERSION
OS_API_V10 = 10
OS_API_V15 = 15
OS_API_V20 = 20
OS_API_VERSIONS = frozenset([OS_API_V10, OS_API_V15, OS_API_V20])
VCS_VERSION = _autoconf.VCS_VERSION
EXPORT_VERSION = 0
RAPI_VERSION = 2


# Format for CONFIG_VERSION:
#   01 03 0123 = 01030123
#   ^^ ^^ ^^^^
#   |  |  + Configuration version/revision
#   |  + Minor version
#   + Major version
#
# It stored as an integer. Make sure not to write an octal number.

# BuildVersion and SplitVersion must be in here because we can't import other
# modules. The cfgupgrade tool must be able to read and write version numbers
# and thus requires these functions. To avoid code duplication, they're kept in
# here.

def BuildVersion(major, minor, revision):
  """Calculates int version number from major, minor and revision numbers.

  Returns: int representing version number

  """
  assert isinstance(major, int)
  assert isinstance(minor, int)
  assert isinstance(revision, int)
  return (1000000 * major +
            10000 * minor +
                1 * revision)


def SplitVersion(version):
  """Splits version number stored in an int.

  Returns: tuple; (major, minor, revision)

  """
  assert isinstance(version, int)

  (major, remainder) = divmod(version, 1000000)
  (minor, revision) = divmod(remainder, 10000)

  return (major, minor, revision)


CONFIG_MAJOR = int(_autoconf.VERSION_MAJOR)
CONFIG_MINOR = int(_autoconf.VERSION_MINOR)
CONFIG_REVISION = 0
CONFIG_VERSION = BuildVersion(CONFIG_MAJOR, CONFIG_MINOR, CONFIG_REVISION)

#: RPC protocol version
PROTOCOL_VERSION = BuildVersion(CONFIG_MAJOR, CONFIG_MINOR, 0)

# user separation
DAEMONS_GROUP = _autoconf.DAEMONS_GROUP
ADMIN_GROUP = _autoconf.ADMIN_GROUP
MASTERD_USER = _autoconf.MASTERD_USER
MASTERD_GROUP = _autoconf.MASTERD_GROUP
RAPI_USER = _autoconf.RAPI_USER
RAPI_GROUP = _autoconf.RAPI_GROUP
CONFD_USER = _autoconf.CONFD_USER
CONFD_GROUP = _autoconf.CONFD_GROUP
NODED_USER = _autoconf.NODED_USER


# Wipe
DD_CMD = "dd"
WIPE_BLOCK_SIZE = 1024**2
MAX_WIPE_CHUNK = 1024 # 1GB
MIN_WIPE_CHUNK_PERCENT = 10


# file paths
DATA_DIR = _autoconf.LOCALSTATEDIR + "/lib/ganeti"
RUN_DIR = _autoconf.LOCALSTATEDIR + "/run"
RUN_GANETI_DIR = RUN_DIR + "/ganeti"
BDEV_CACHE_DIR = RUN_GANETI_DIR + "/bdev-cache"
DISK_LINKS_DIR = RUN_GANETI_DIR + "/instance-disks"
RUN_DIRS_MODE = 0775
SOCKET_DIR = RUN_GANETI_DIR + "/socket"
SECURE_DIR_MODE = 0700
SECURE_FILE_MODE = 0600
SOCKET_DIR_MODE = 0750
CRYPTO_KEYS_DIR = RUN_GANETI_DIR + "/crypto"
CRYPTO_KEYS_DIR_MODE = SECURE_DIR_MODE
IMPORT_EXPORT_DIR = RUN_GANETI_DIR + "/import-export"
IMPORT_EXPORT_DIR_MODE = 0755
# keep RUN_GANETI_DIR first here, to make sure all get created when the node
# daemon is started (this takes care of RUN_DIR being tmpfs)
SUB_RUN_DIRS = [ RUN_GANETI_DIR, BDEV_CACHE_DIR, DISK_LINKS_DIR ]
LOCK_DIR = _autoconf.LOCALSTATEDIR + "/lock"
SSCONF_LOCK_FILE = LOCK_DIR + "/ganeti-ssconf.lock"
# User-id pool lock directory
# The user-ids that are in use have a corresponding lock file in this directory
UIDPOOL_LOCKDIR = RUN_GANETI_DIR + "/uid-pool"
CLUSTER_CONF_FILE = DATA_DIR + "/config.data"
NODED_CERT_FILE = DATA_DIR + "/server.pem"
RAPI_CERT_FILE = DATA_DIR + "/rapi.pem"
CONFD_HMAC_KEY = DATA_DIR + "/hmac.key"
CLUSTER_DOMAIN_SECRET_FILE = DATA_DIR + "/cluster-domain-secret"
WATCHER_STATEFILE = DATA_DIR + "/watcher.data"
WATCHER_PAUSEFILE = DATA_DIR + "/watcher.pause"
INSTANCE_UPFILE = RUN_GANETI_DIR + "/instance-status"
SSH_KNOWN_HOSTS_FILE = DATA_DIR + "/known_hosts"
RAPI_USERS_FILE = DATA_DIR + "/rapi/users"
QUEUE_DIR = DATA_DIR + "/queue"
DAEMON_UTIL = _autoconf.PKGLIBDIR + "/daemon-util"
SETUP_SSH = _autoconf.TOOLSDIR + "/setup-ssh"
KVM_IFUP = _autoconf.PKGLIBDIR + "/kvm-ifup"
ETC_HOSTS = "/etc/hosts"
DEFAULT_FILE_STORAGE_DIR = _autoconf.FILE_STORAGE_DIR
ENABLE_FILE_STORAGE = _autoconf.ENABLE_FILE_STORAGE
SYSCONFDIR = _autoconf.SYSCONFDIR
TOOLSDIR = _autoconf.TOOLSDIR
CONF_DIR = SYSCONFDIR + "/ganeti"

ALL_CERT_FILES = frozenset([NODED_CERT_FILE, RAPI_CERT_FILE])

MASTER_SOCKET = SOCKET_DIR + "/ganeti-master"

NODED = "ganeti-noded"
CONFD = "ganeti-confd"
RAPI = "ganeti-rapi"
MASTERD = "ganeti-masterd"
# used in the ganeti-nbma project
NLD = "ganeti-nld"

DAEMONS_PORTS = {
  # daemon-name: ("proto", "default-port")
  NODED: ("tcp", 1811),
  CONFD: ("udp", 1814),
  RAPI: ("tcp", 5080),
  "ssh": ("tcp", 22),
  # used in the ganeti-nbma project
  NLD: ("udp", 1816),
}
DEFAULT_NODED_PORT = DAEMONS_PORTS[NODED][1]
DEFAULT_CONFD_PORT = DAEMONS_PORTS[CONFD][1]
DEFAULT_RAPI_PORT = DAEMONS_PORTS[RAPI][1]
# used in the ganeti-nbma project
DEFAULT_NLD_PORT = DAEMONS_PORTS[NLD][1]

FIRST_DRBD_PORT = 11000
LAST_DRBD_PORT = 14999
MASTER_SCRIPT = "ganeti-master"

LOG_DIR = _autoconf.LOCALSTATEDIR + "/log/ganeti/"
DAEMONS_LOGFILES = {
  # "daemon-name": "logfile"
  NODED: LOG_DIR + "node-daemon.log",
  CONFD: LOG_DIR + "conf-daemon.log",
  RAPI: LOG_DIR + "rapi-daemon.log",
  MASTERD: LOG_DIR + "master-daemon.log",
  # used in the ganeti-nbma project
  NLD: LOG_DIR + "nl-daemon.log",
  }

LOG_OS_DIR = LOG_DIR + "os"
LOG_WATCHER = LOG_DIR + "watcher.log"
LOG_COMMANDS = LOG_DIR + "commands.log"
LOG_BURNIN = LOG_DIR + "burnin.log"
LOG_SETUP_SSH = LOG_DIR + "setup-ssh.log"

DEV_CONSOLE = "/dev/console"

PROC_MOUNTS = "/proc/mounts"

# luxi related constants
LUXI_EOM = "\3"
LUXI_VERSION = CONFIG_VERSION

# one of 'no', 'yes', 'only'
SYSLOG_USAGE = _autoconf.SYSLOG_USAGE
SYSLOG_NO = "no"
SYSLOG_YES = "yes"
SYSLOG_ONLY = "only"
SYSLOG_SOCKET = "/dev/log"

OS_SEARCH_PATH = _autoconf.OS_SEARCH_PATH
EXPORT_DIR = _autoconf.EXPORT_DIR

EXPORT_CONF_FILE = "config.ini"

XEN_BOOTLOADER = _autoconf.XEN_BOOTLOADER
XEN_KERNEL = _autoconf.XEN_KERNEL
XEN_INITRD = _autoconf.XEN_INITRD

KVM_PATH = _autoconf.KVM_PATH
SOCAT_PATH = _autoconf.SOCAT_PATH
SOCAT_USE_ESCAPE = _autoconf.SOCAT_USE_ESCAPE
SOCAT_USE_COMPRESS = _autoconf.SOCAT_USE_COMPRESS
SOCAT_ESCAPE_CODE = "0x1d"

#: Console as SSH command
CONS_SSH = "ssh"

#: Console as VNC server
CONS_VNC = "vnc"

#: Display a message for console access
CONS_MESSAGE = "msg"

#: All console types
CONS_ALL = frozenset([CONS_SSH, CONS_VNC, CONS_MESSAGE])

# For RSA keys more bits are better, but they also make operations more
# expensive. NIST SP 800-131 recommends a minimum of 2048 bits from the year
# 2010 on.
RSA_KEY_BITS = 2048

# Ciphers allowed for SSL connections. For the format, see ciphers(1). A better
# way to disable ciphers would be to use the exclamation mark (!), but socat
# versions below 1.5 can't parse exclamation marks in options properly. When
# modifying the ciphers, ensure not to accidentially add something after it's
# been removed. Use the "openssl" utility to check the allowed ciphers, e.g.
# "openssl ciphers -v HIGH:-DES".
OPENSSL_CIPHERS = "HIGH:-DES:-3DES:-EXPORT:-ADH"

# Digest used to sign certificates ("openssl x509" uses SHA1 by default)
X509_CERT_SIGN_DIGEST = "SHA1"

# Default validity of certificates in days
X509_CERT_DEFAULT_VALIDITY = 365 * 5

# commonName (CN) used in certificates
X509_CERT_CN = "ganeti.example.com"

X509_CERT_SIGNATURE_HEADER = "X-Ganeti-Signature"

IMPORT_EXPORT_DAEMON = _autoconf.PKGLIBDIR + "/import-export"

# Import/export daemon mode
IEM_IMPORT = "import"
IEM_EXPORT = "export"

# Import/export transport compression
IEC_NONE = "none"
IEC_GZIP = "gzip"
IEC_ALL = frozenset([
  IEC_NONE,
  IEC_GZIP,
  ])

IE_CUSTOM_SIZE = "fd"

IE_MAGIC_RE = re.compile(r"^[-_.a-zA-Z0-9]{5,100}$")

# Import/export I/O
# Direct file I/O, equivalent to a shell's I/O redirection using '<' or '>'
IEIO_FILE = "file"
# Raw block device I/O using "dd"
IEIO_RAW_DISK = "raw"
# OS definition import/export script
IEIO_SCRIPT = "script"

VALUE_DEFAULT = "default"
VALUE_AUTO = "auto"
VALUE_GENERATE = "generate"
VALUE_NONE = "none"
VALUE_TRUE = "true"
VALUE_FALSE = "false"

# External script validation mask
EXT_PLUGIN_MASK = re.compile("^[a-zA-Z0-9_-]+$")

# hooks-related constants
HOOKS_BASE_DIR = CONF_DIR + "/hooks"
HOOKS_PHASE_PRE = "pre"
HOOKS_PHASE_POST = "post"
HOOKS_NAME_CFGUPDATE = "config-update"
HOOKS_NAME_WATCHER = "watcher"
HOOKS_VERSION = 2

# hooks subject type (what object type does the LU deal with)
HTYPE_CLUSTER = "CLUSTER"
HTYPE_NODE = "NODE"
HTYPE_GROUP = "GROUP"
HTYPE_INSTANCE = "INSTANCE"

HKR_SKIP = 0
HKR_FAIL = 1
HKR_SUCCESS = 2

# Storage types
ST_FILE = "file"
ST_LVM_PV = "lvm-pv"
ST_LVM_VG = "lvm-vg"

# Storage fields
# first two are valid in LU context only, not passed to backend
SF_NODE = "node"
SF_TYPE = "type"
# and the rest are valid in backend
SF_NAME = "name"
SF_SIZE = "size"
SF_FREE = "free"
SF_USED = "used"
SF_ALLOCATABLE = "allocatable"

# Storage operations
SO_FIX_CONSISTENCY = "fix-consistency"

# Available fields per storage type
VALID_STORAGE_FIELDS = frozenset([SF_NAME, SF_TYPE, SF_SIZE,
                                  SF_USED, SF_FREE, SF_ALLOCATABLE])

VALID_STORAGE_TYPES = frozenset([ST_FILE, ST_LVM_PV, ST_LVM_VG])

MODIFIABLE_STORAGE_FIELDS = {
  ST_LVM_PV: frozenset([SF_ALLOCATABLE]),
  }

VALID_STORAGE_OPERATIONS = {
  ST_LVM_VG: frozenset([SO_FIX_CONSISTENCY]),
  }

# Local disk status
# Note: Code depends on LDS_OKAY < LDS_UNKNOWN < LDS_FAULTY
(LDS_OKAY,
 LDS_UNKNOWN,
 LDS_FAULTY) = range(1, 4)

# disk template types
DT_DISKLESS = "diskless"
DT_PLAIN = "plain"
DT_DRBD8 = "drbd"
DT_FILE = "file"

# the set of network-mirrored disk templates
DTS_NET_MIRROR = frozenset([DT_DRBD8])

# the set of non-lvm-based disk templates
DTS_NOT_LVM = frozenset([DT_DISKLESS, DT_FILE])

# the set of disk templates which can be grown
DTS_GROWABLE = frozenset([DT_PLAIN, DT_DRBD8, DT_FILE])

# the set of disk templates that allow adoption
DTS_MAY_ADOPT = frozenset([DT_PLAIN])

# logical disk types
LD_LV = "lvm"
LD_DRBD8 = "drbd8"
LD_FILE = "file"
LDS_BLOCK = frozenset([LD_LV, LD_DRBD8])

# drbd constants
DRBD_HMAC_ALG = "md5"
DRBD_NET_PROTOCOL = "C"
DRBD_BARRIERS = _autoconf.DRBD_BARRIERS

# file backend driver
FD_LOOP = "loop"
FD_BLKTAP = "blktap"

# the set of drbd-like disk types
LDS_DRBD = frozenset([LD_DRBD8])

# disk access mode
DISK_RDONLY = "ro"
DISK_RDWR = "rw"
DISK_ACCESS_SET = frozenset([DISK_RDONLY, DISK_RDWR])

# disk replacement mode
REPLACE_DISK_PRI = "replace_on_primary"    # replace disks on primary
REPLACE_DISK_SEC = "replace_on_secondary"  # replace disks on secondary
REPLACE_DISK_CHG = "replace_new_secondary" # change secondary node
REPLACE_DISK_AUTO = "replace_auto"
REPLACE_MODES = frozenset([
  REPLACE_DISK_PRI,
  REPLACE_DISK_SEC,
  REPLACE_DISK_CHG,
  REPLACE_DISK_AUTO,
  ])

# Instance export mode
EXPORT_MODE_LOCAL = "local"
EXPORT_MODE_REMOTE = "remote"
EXPORT_MODES = frozenset([
  EXPORT_MODE_LOCAL,
  EXPORT_MODE_REMOTE,
  ])

# lock recalculate mode
LOCKS_REPLACE = 'replace'
LOCKS_APPEND = 'append'

# instance creation modes
INSTANCE_CREATE = "create"
INSTANCE_IMPORT = "import"
INSTANCE_REMOTE_IMPORT = "remote-import"
INSTANCE_CREATE_MODES = frozenset([
  INSTANCE_CREATE,
  INSTANCE_IMPORT,
  INSTANCE_REMOTE_IMPORT,
  ])

# Remote import/export handshake message and version
RIE_VERSION = 0
RIE_HANDSHAKE = "Hi, I'm Ganeti"

# Remote import/export certificate validity in seconds
RIE_CERT_VALIDITY = 24 * 60 * 60

<<<<<<< HEAD
# Remote import/export connect timeout for socat
RIE_CONNECT_TIMEOUT = 60
#: Give child process up to 5 seconds to exit after sending a signal
CHILD_LINGER_TIMEOUT = 5.0
=======
# Overall timeout for establishing connection
RIE_CONNECT_TIMEOUT = 180

# Export only: how long to wait per connection attempt (seconds)
RIE_CONNECT_ATTEMPT_TIMEOUT = 20

# Export only: number of attempts to connect
RIE_CONNECT_RETRIES = 10
>>>>>>> 3b6b6129

DISK_TEMPLATES = frozenset([DT_DISKLESS, DT_PLAIN,
                            DT_DRBD8, DT_FILE])

FILE_DRIVER = frozenset([FD_LOOP, FD_BLKTAP])

# import/export config options
INISECT_EXP = "export"
INISECT_INS = "instance"
INISECT_HYP = "hypervisor"
INISECT_BEP = "backend"
INISECT_OSP = "os"

# dynamic device modification
DDM_ADD = "add"
DDM_REMOVE = "remove"
DDMS_VALUES = frozenset([DDM_ADD, DDM_REMOVE])

# common exit codes
EXIT_SUCCESS = 0
EXIT_FAILURE = 1
EXIT_NOTCLUSTER = 5
EXIT_NOTMASTER = 11
EXIT_NODESETUP_ERROR = 12
EXIT_CONFIRMATION = 13 # need user confirmation

#: Exit code for query operations with unknown fields
EXIT_UNKNOWN_FIELD = 14

# tags
TAG_CLUSTER = "cluster"
TAG_NODE = "node"
TAG_INSTANCE = "instance"
VALID_TAG_TYPES = frozenset([
  TAG_CLUSTER,
  TAG_NODE,
  TAG_INSTANCE,
  ])
MAX_TAG_LEN = 128
MAX_TAGS_PER_OBJ = 4096

# others
DEFAULT_BRIDGE = "xen-br0"
SYNC_SPEED = 60 * 1024
IP4_ADDRESS_LOCALHOST = "127.0.0.1"
IP4_ADDRESS_ANY = "0.0.0.0"
IP6_ADDRESS_LOCALHOST = "::1"
IP6_ADDRESS_ANY = "::"
IP4_VERSION = 4
IP6_VERSION = 6
TCP_PING_TIMEOUT = 10
GANETI_RUNAS = "root"
DEFAULT_VG = "xenvg"
DEFAULT_DRBD_HELPER = "/bin/true"
MIN_VG_SIZE = 20480
DEFAULT_MAC_PREFIX = "aa:00:00"
LVM_STRIPECOUNT = _autoconf.LVM_STRIPECOUNT
# default maximum instance wait time, in seconds.
DEFAULT_SHUTDOWN_TIMEOUT = 120
NODE_MAX_CLOCK_SKEW = 150
# Time for an intra-cluster disk transfer to wait for a connection
DISK_TRANSFER_CONNECT_TIMEOUT = 30
# Disk index separator
DISK_SEPARATOR = _autoconf.DISK_SEPARATOR

# runparts results
(RUNPARTS_SKIP,
 RUNPARTS_RUN,
 RUNPARTS_ERR) = range(3)

RUNPARTS_STATUS = frozenset([RUNPARTS_SKIP, RUNPARTS_RUN, RUNPARTS_ERR])

# RPC constants
(RPC_ENCODING_NONE,
 RPC_ENCODING_ZLIB_BASE64) = range(2)

# os related constants
OS_SCRIPT_CREATE = 'create'
OS_SCRIPT_IMPORT = 'import'
OS_SCRIPT_EXPORT = 'export'
OS_SCRIPT_RENAME = 'rename'
OS_SCRIPT_VERIFY = 'verify'
OS_SCRIPTS = frozenset([OS_SCRIPT_CREATE, OS_SCRIPT_IMPORT,
                        OS_SCRIPT_EXPORT, OS_SCRIPT_RENAME,
                        OS_SCRIPT_VERIFY])

OS_API_FILE = 'ganeti_api_version'
OS_VARIANTS_FILE = 'variants.list'
OS_PARAMETERS_FILE = 'parameters.list'

OS_VALIDATE_PARAMETERS = 'parameters'
OS_VALIDATE_CALLS = frozenset([OS_VALIDATE_PARAMETERS])

# ssh constants
SSH_CONFIG_DIR = _autoconf.SSH_CONFIG_DIR
SSH_HOST_DSA_PRIV = SSH_CONFIG_DIR + "/ssh_host_dsa_key"
SSH_HOST_DSA_PUB = SSH_HOST_DSA_PRIV + ".pub"
SSH_HOST_RSA_PRIV = SSH_CONFIG_DIR + "/ssh_host_rsa_key"
SSH_HOST_RSA_PUB = SSH_HOST_RSA_PRIV + ".pub"
SSH = "ssh"
SCP = "scp"

# reboot types
INSTANCE_REBOOT_SOFT = "soft"
INSTANCE_REBOOT_HARD = "hard"
INSTANCE_REBOOT_FULL = "full"

REBOOT_TYPES = frozenset([INSTANCE_REBOOT_SOFT,
                          INSTANCE_REBOOT_HARD,
                          INSTANCE_REBOOT_FULL])

VTYPE_STRING = 'string'
VTYPE_MAYBE_STRING = "maybe-string"
VTYPE_BOOL = 'bool'
VTYPE_SIZE = 'size' # size, in MiBs
VTYPE_INT = 'int'
ENFORCEABLE_TYPES = frozenset([
                      VTYPE_STRING,
                      VTYPE_MAYBE_STRING,
                      VTYPE_BOOL,
                      VTYPE_SIZE,
                      VTYPE_INT,
                      ])

# HV parameter names (global namespace)
HV_BOOT_ORDER = "boot_order"
HV_CDROM_IMAGE_PATH = "cdrom_image_path"
HV_NIC_TYPE = "nic_type"
HV_DISK_TYPE = "disk_type"
HV_VNC_BIND_ADDRESS = "vnc_bind_address"
HV_VNC_PASSWORD_FILE = "vnc_password_file"
HV_VNC_TLS = "vnc_tls"
HV_VNC_X509 = "vnc_x509_path"
HV_VNC_X509_VERIFY = "vnc_x509_verify"
HV_ACPI = "acpi"
HV_PAE = "pae"
HV_USE_BOOTLOADER = "use_bootloader"
HV_BOOTLOADER_ARGS = "bootloader_args"
HV_BOOTLOADER_PATH = "bootloader_path"
HV_KERNEL_ARGS = "kernel_args"
HV_KERNEL_PATH = "kernel_path"
HV_INITRD_PATH = "initrd_path"
HV_ROOT_PATH = "root_path"
HV_SERIAL_CONSOLE = "serial_console"
HV_USB_MOUSE = "usb_mouse"
HV_DEVICE_MODEL = "device_model"
HV_INIT_SCRIPT = "init_script"
HV_MIGRATION_PORT = "migration_port"
HV_MIGRATION_BANDWIDTH = "migration_bandwidth"
HV_MIGRATION_DOWNTIME = "migration_downtime"
HV_MIGRATION_MODE = "migration_mode"
HV_USE_LOCALTIME = "use_localtime"
HV_DISK_CACHE = "disk_cache"
HV_SECURITY_MODEL = "security_model"
HV_SECURITY_DOMAIN = "security_domain"
HV_KVM_FLAG = "kvm_flag"
HV_VHOST_NET = "vhost_net"
HV_KVM_USE_CHROOT = "use_chroot"
HV_CPU_MASK = "cpu_mask"
HV_MEM_PATH = "mem_path"
HV_BLOCKDEV_PREFIX = "blockdev_prefix"

HVS_PARAMETER_TYPES = {
  HV_BOOT_ORDER: VTYPE_STRING,
  HV_CDROM_IMAGE_PATH: VTYPE_STRING,
  HV_NIC_TYPE: VTYPE_STRING,
  HV_DISK_TYPE: VTYPE_STRING,
  HV_VNC_PASSWORD_FILE: VTYPE_STRING,
  HV_VNC_BIND_ADDRESS: VTYPE_STRING,
  HV_VNC_TLS: VTYPE_BOOL,
  HV_VNC_X509: VTYPE_STRING,
  HV_VNC_X509_VERIFY: VTYPE_BOOL,
  HV_ACPI: VTYPE_BOOL,
  HV_PAE: VTYPE_BOOL,
  HV_USE_BOOTLOADER: VTYPE_BOOL,
  HV_BOOTLOADER_PATH: VTYPE_STRING,
  HV_BOOTLOADER_ARGS: VTYPE_STRING,
  HV_KERNEL_PATH: VTYPE_STRING,
  HV_KERNEL_ARGS: VTYPE_STRING,
  HV_INITRD_PATH: VTYPE_STRING,
  HV_ROOT_PATH: VTYPE_STRING,
  HV_SERIAL_CONSOLE: VTYPE_BOOL,
  HV_USB_MOUSE: VTYPE_STRING,
  HV_DEVICE_MODEL: VTYPE_STRING,
  HV_INIT_SCRIPT: VTYPE_STRING,
  HV_MIGRATION_PORT: VTYPE_INT,
  HV_MIGRATION_BANDWIDTH: VTYPE_INT,
  HV_MIGRATION_DOWNTIME: VTYPE_INT,
  HV_MIGRATION_MODE: VTYPE_STRING,
  HV_USE_LOCALTIME: VTYPE_BOOL,
  HV_DISK_CACHE: VTYPE_STRING,
  HV_SECURITY_MODEL: VTYPE_STRING,
  HV_SECURITY_DOMAIN: VTYPE_STRING,
  HV_KVM_FLAG: VTYPE_STRING,
  HV_VHOST_NET: VTYPE_BOOL,
  HV_KVM_USE_CHROOT: VTYPE_BOOL,
  HV_CPU_MASK: VTYPE_STRING,
  HV_MEM_PATH: VTYPE_STRING,
  HV_BLOCKDEV_PREFIX: VTYPE_STRING,
  }

HVS_PARAMETERS = frozenset(HVS_PARAMETER_TYPES.keys())

# BE parameter names
BE_MEMORY = "memory"
BE_VCPUS = "vcpus"
BE_AUTO_BALANCE = "auto_balance"

BES_PARAMETER_TYPES = {
    BE_MEMORY: VTYPE_SIZE,
    BE_VCPUS: VTYPE_INT,
    BE_AUTO_BALANCE: VTYPE_BOOL,
    }

BES_PARAMETERS = frozenset(BES_PARAMETER_TYPES.keys())

# Node parameter names
ND_OOB_PROGRAM = "oob_program"

NDS_PARAMETER_TYPES = {
    ND_OOB_PROGRAM: VTYPE_MAYBE_STRING,
    }

NDS_PARAMETERS = frozenset(NDS_PARAMETER_TYPES.keys())

# OOB supported commands
OOB_POWER_ON = "power-on"
OOB_POWER_OFF = "power-off"
OOB_POWER_CYCLE = "power-cycle"
OOB_POWER_STATUS = "power-status"
OOB_HEALTH = "health"

OOB_COMMANDS = frozenset([OOB_POWER_ON, OOB_POWER_OFF, OOB_POWER_CYCLE,
                          OOB_POWER_STATUS, OOB_HEALTH])

OOB_POWER_STATUS_POWERED = "powered"

OOB_TIMEOUT = 60 # 60 seconds

OOB_STATUS_OK = "OK"
OOB_STATUS_WARNING = "WARNING"
OOB_STATUS_CRITICAL = "CRITICAL"
OOB_STATUS_UNKNOWN = "UNKNOWN"

OOB_STATUSES = frozenset([
  OOB_STATUS_OK,
  OOB_STATUS_WARNING,
  OOB_STATUS_CRITICAL,
  OOB_STATUS_UNKNOWN,
  ])

# Instance Parameters Profile
PP_DEFAULT = "default"

NIC_MODE = "mode"
NIC_LINK = "link"

NIC_MODE_BRIDGED = "bridged"
NIC_MODE_ROUTED = "routed"

NIC_VALID_MODES = frozenset([NIC_MODE_BRIDGED, NIC_MODE_ROUTED])

NICS_PARAMETER_TYPES = {
    NIC_MODE: VTYPE_STRING,
    NIC_LINK: VTYPE_STRING,
    }

NICS_PARAMETERS = frozenset(NICS_PARAMETER_TYPES.keys())

IDISK_SIZE = "size"
IDISK_MODE = "mode"
IDISK_ADOPT = "adopt"
IDISK_VG = "vg"
IDISK_PARAMS_TYPES = {
  IDISK_SIZE: VTYPE_SIZE,
  IDISK_MODE: VTYPE_STRING,
  IDISK_ADOPT: VTYPE_STRING,
  IDISK_VG: VTYPE_STRING,
  }
IDISK_PARAMS = frozenset(IDISK_PARAMS_TYPES.keys())

INIC_MAC = "mac"
INIC_IP = "ip"
INIC_MODE = "mode"
INIC_LINK = "link"
INIC_BRIDGE = "bridge"
INIC_PARAMS_TYPES = {
  INIC_BRIDGE: VTYPE_STRING,
  INIC_IP: VTYPE_MAYBE_STRING,
  INIC_LINK: VTYPE_STRING,
  INIC_MAC: VTYPE_STRING,
  INIC_MODE: VTYPE_STRING,
  }
INIC_PARAMS = frozenset(INIC_PARAMS_TYPES.keys())

# Hypervisor constants
HT_XEN_PVM = "xen-pvm"
HT_FAKE = "fake"
HT_XEN_HVM = "xen-hvm"
HT_KVM = "kvm"
HT_CHROOT = "chroot"
HT_LXC = "lxc"
HYPER_TYPES = frozenset([
  HT_XEN_PVM,
  HT_FAKE,
  HT_XEN_HVM,
  HT_KVM,
  HT_CHROOT,
  HT_LXC,
  ])
HTS_REQ_PORT = frozenset([HT_XEN_HVM, HT_KVM])

VNC_BASE_PORT = 5900
VNC_PASSWORD_FILE = CONF_DIR + "/vnc-cluster-password"
VNC_DEFAULT_BIND_ADDRESS = IP4_ADDRESS_ANY

# NIC types
HT_NIC_RTL8139 = "rtl8139"
HT_NIC_NE2K_PCI = "ne2k_pci"
HT_NIC_NE2K_ISA = "ne2k_isa"
HT_NIC_I82551 = "i82551"
HT_NIC_I85557B = "i82557b"
HT_NIC_I8259ER = "i82559er"
HT_NIC_PCNET = "pcnet"
HT_NIC_E1000 = "e1000"
HT_NIC_PARAVIRTUAL = HT_DISK_PARAVIRTUAL = "paravirtual"

HT_HVM_VALID_NIC_TYPES = frozenset([HT_NIC_RTL8139, HT_NIC_NE2K_PCI,
                                    HT_NIC_NE2K_ISA, HT_NIC_PARAVIRTUAL])
HT_KVM_VALID_NIC_TYPES = frozenset([HT_NIC_RTL8139, HT_NIC_NE2K_PCI,
                                    HT_NIC_NE2K_ISA, HT_NIC_I82551,
                                    HT_NIC_I85557B, HT_NIC_I8259ER,
                                    HT_NIC_PCNET, HT_NIC_E1000,
                                    HT_NIC_PARAVIRTUAL])
# Disk types
HT_DISK_IOEMU = "ioemu"
HT_DISK_IDE = "ide"
HT_DISK_SCSI = "scsi"
HT_DISK_SD = "sd"
HT_DISK_MTD = "mtd"
HT_DISK_PFLASH = "pflash"

HT_CACHE_DEFAULT = "default"
HT_CACHE_NONE = "none"
HT_CACHE_WTHROUGH = "writethrough"
HT_CACHE_WBACK = "writeback"
HT_VALID_CACHE_TYPES = frozenset([HT_CACHE_DEFAULT,
                                  HT_CACHE_NONE,
                                  HT_CACHE_WTHROUGH,
                                  HT_CACHE_WBACK])

HT_HVM_VALID_DISK_TYPES = frozenset([HT_DISK_PARAVIRTUAL, HT_DISK_IOEMU])
HT_KVM_VALID_DISK_TYPES = frozenset([HT_DISK_PARAVIRTUAL, HT_DISK_IDE,
                                     HT_DISK_SCSI, HT_DISK_SD, HT_DISK_MTD,
                                     HT_DISK_PFLASH])

# Mouse types:
HT_MOUSE_MOUSE = "mouse"
HT_MOUSE_TABLET = "tablet"

HT_KVM_VALID_MOUSE_TYPES = frozenset([HT_MOUSE_MOUSE, HT_MOUSE_TABLET])

# Boot order
HT_BO_CDROM = "cdrom"
HT_BO_DISK = "disk"
HT_BO_NETWORK = "network"

HT_KVM_VALID_BO_TYPES = frozenset([HT_BO_CDROM, HT_BO_DISK, HT_BO_NETWORK])

# Security models
HT_SM_NONE = "none"
HT_SM_USER = "user"
HT_SM_POOL = "pool"

HT_KVM_VALID_SM_TYPES = frozenset([HT_SM_NONE, HT_SM_USER, HT_SM_POOL])

# Kvm flag values
HT_KVM_ENABLED = "enabled"
HT_KVM_DISABLED = "disabled"

HT_KVM_FLAG_VALUES = frozenset([HT_KVM_ENABLED, HT_KVM_DISABLED])

# Migration type
HT_MIGRATION_LIVE = "live"
HT_MIGRATION_NONLIVE = "non-live"
HT_MIGRATION_MODES = frozenset([HT_MIGRATION_LIVE, HT_MIGRATION_NONLIVE])

# Cluster Verify steps
VERIFY_NPLUSONE_MEM = 'nplusone_mem'
VERIFY_OPTIONAL_CHECKS = frozenset([VERIFY_NPLUSONE_MEM])

# Node verify constants
NV_DRBDHELPER = "drbd-helper"
NV_DRBDLIST = "drbd-list"
NV_FILELIST = "filelist"
NV_HVINFO = "hvinfo"
NV_HYPERVISOR = "hypervisor"
NV_HVPARAMS = "hvparms"
NV_INSTANCELIST = "instancelist"
NV_LVLIST = "lvlist"
NV_MASTERIP = "master-ip"
NV_NODELIST = "nodelist"
NV_NODENETTEST = "node-net-test"
NV_NODESETUP = "nodesetup"
NV_OSLIST = "oslist"
NV_PVLIST = "pvlist"
NV_TIME = "time"
NV_VERSION = "version"
NV_VGLIST = "vglist"
NV_VMNODES = "vmnodes"
NV_OOB_PATHS = "oob-paths"

# SSL certificate check constants (in days)
SSL_CERT_EXPIRATION_WARN = 30
SSL_CERT_EXPIRATION_ERROR = 7

# Allocator framework constants
IALLOCATOR_VERSION = 2
IALLOCATOR_DIR_IN = "in"
IALLOCATOR_DIR_OUT = "out"
VALID_IALLOCATOR_DIRECTIONS = frozenset([
  IALLOCATOR_DIR_IN,
  IALLOCATOR_DIR_OUT,
  ])
IALLOCATOR_MODE_ALLOC = "allocate"
IALLOCATOR_MODE_RELOC = "relocate"
IALLOCATOR_MODE_MEVAC = "multi-evacuate"
VALID_IALLOCATOR_MODES = frozenset([
  IALLOCATOR_MODE_ALLOC,
  IALLOCATOR_MODE_RELOC,
  IALLOCATOR_MODE_MEVAC,
  ])
IALLOCATOR_SEARCH_PATH = _autoconf.IALLOCATOR_SEARCH_PATH

# Job queue
JOB_QUEUE_VERSION = 1
JOB_QUEUE_LOCK_FILE = QUEUE_DIR + "/lock"
JOB_QUEUE_VERSION_FILE = QUEUE_DIR + "/version"
JOB_QUEUE_SERIAL_FILE = QUEUE_DIR + "/serial"
JOB_QUEUE_ARCHIVE_DIR = QUEUE_DIR + "/archive"
JOB_QUEUE_DRAIN_FILE = QUEUE_DIR + "/drain"
JOB_QUEUE_SIZE_HARD_LIMIT = 5000
JOB_QUEUE_DIRS = [QUEUE_DIR, JOB_QUEUE_ARCHIVE_DIR]
JOB_QUEUE_DIRS_MODE = SECURE_DIR_MODE

JOB_ID_TEMPLATE = r"\d+"

# unchanged job return
JOB_NOTCHANGED = "nochange"

# Job status
JOB_STATUS_QUEUED = "queued"
JOB_STATUS_WAITLOCK = "waiting"
JOB_STATUS_CANCELING = "canceling"
JOB_STATUS_RUNNING = "running"
JOB_STATUS_CANCELED = "canceled"
JOB_STATUS_SUCCESS = "success"
JOB_STATUS_ERROR = "error"
JOBS_FINALIZED = frozenset([
  JOB_STATUS_CANCELED,
  JOB_STATUS_SUCCESS,
  JOB_STATUS_ERROR,
  ])
JOB_STATUS_ALL = frozenset([
  JOB_STATUS_QUEUED,
  JOB_STATUS_WAITLOCK,
  JOB_STATUS_CANCELING,
  JOB_STATUS_RUNNING,
  ]) | JOBS_FINALIZED

# OpCode status
# not yet finalized
OP_STATUS_QUEUED = "queued"
OP_STATUS_WAITLOCK = "waiting"
OP_STATUS_CANCELING = "canceling"
OP_STATUS_RUNNING = "running"
# finalized
OP_STATUS_CANCELED = "canceled"
OP_STATUS_SUCCESS = "success"
OP_STATUS_ERROR = "error"
OPS_FINALIZED = frozenset([OP_STATUS_CANCELED,
                           OP_STATUS_SUCCESS,
                           OP_STATUS_ERROR])

# OpCode priority
OP_PRIO_LOWEST = +19
OP_PRIO_HIGHEST = -20

OP_PRIO_LOW = +10
OP_PRIO_NORMAL = 0
OP_PRIO_HIGH = -10

OP_PRIO_SUBMIT_VALID = frozenset([
  OP_PRIO_LOW,
  OP_PRIO_NORMAL,
  OP_PRIO_HIGH,
  ])

OP_PRIO_DEFAULT = OP_PRIO_NORMAL

# Execution log types
ELOG_MESSAGE = "message"
ELOG_PROGRESS = "progress"
ELOG_REMOTE_IMPORT = "remote-import"
ELOG_JQUEUE_TEST = "jqueue-test"

# /etc/hosts modification
ETC_HOSTS_ADD = "add"
ETC_HOSTS_REMOVE = "remove"

# Job queue test
JQT_MSGPREFIX = "TESTMSG="
JQT_EXPANDNAMES = "expandnames"
JQT_EXEC = "exec"
JQT_LOGMSG = "logmsg"
JQT_STARTMSG = "startmsg"
JQT_ALL = frozenset([
  JQT_EXPANDNAMES,
  JQT_EXEC,
  JQT_LOGMSG,
  JQT_STARTMSG,
  ])

# Query resources
QR_INSTANCE = "instance"
QR_NODE = "node"
QR_LOCK = "lock"
QR_GROUP = "group"

#: List of resources which can be queried using L{opcodes.OpQuery}
QR_OP_QUERY = frozenset([QR_INSTANCE, QR_NODE, QR_GROUP])

#: List of resources which can be queried using LUXI
QR_OP_LUXI = QR_OP_QUERY.union([
  QR_LOCK,
  ])

# Query field types
QFT_UNKNOWN = "unknown"
QFT_TEXT = "text"
QFT_BOOL = "bool"
QFT_NUMBER = "number"
QFT_UNIT = "unit"
QFT_TIMESTAMP = "timestamp"
QFT_OTHER = "other"

#: All query field types
QFT_ALL = frozenset([
  QFT_UNKNOWN,
  QFT_TEXT,
  QFT_BOOL,
  QFT_NUMBER,
  QFT_UNIT,
  QFT_TIMESTAMP,
  QFT_OTHER,
  ])

# Query result field status (don't change or reuse values as they're used by
# clients)
#: Normal field status
RS_NORMAL = 0
#: Unknown field
RS_UNKNOWN = 1
#: No data (e.g. RPC error), can be used instead of L{RS_OFFLINE}
RS_NODATA = 2
#: Value unavailable/unsupported for item; if this field is supported
#: but we cannot get the data for the moment, RS_NODATA or
#: RS_OFFLINE should be used
RS_UNAVAIL = 3
#: Resource marked offline
RS_OFFLINE = 4

RS_ALL = frozenset([
  RS_NORMAL,
  RS_UNKNOWN,
  RS_NODATA,
  RS_UNAVAIL,
  RS_OFFLINE,
  ])

# max dynamic devices
MAX_NICS = 8
MAX_DISKS = 16

# SSCONF keys
SS_CLUSTER_NAME = "cluster_name"
SS_CLUSTER_TAGS = "cluster_tags"
SS_FILE_STORAGE_DIR = "file_storage_dir"
SS_MASTER_CANDIDATES = "master_candidates"
SS_MASTER_CANDIDATES_IPS = "master_candidates_ips"
SS_MASTER_IP = "master_ip"
SS_MASTER_NETDEV = "master_netdev"
SS_MASTER_NODE = "master_node"
SS_NODE_LIST = "node_list"
SS_NODE_PRIMARY_IPS = "node_primary_ips"
SS_NODE_SECONDARY_IPS = "node_secondary_ips"
SS_OFFLINE_NODES = "offline_nodes"
SS_ONLINE_NODES = "online_nodes"
SS_PRIMARY_IP_FAMILY = "primary_ip_family"
SS_INSTANCE_LIST = "instance_list"
SS_RELEASE_VERSION = "release_version"
SS_HYPERVISOR_LIST = "hypervisor_list"
SS_MAINTAIN_NODE_HEALTH = "maintain_node_health"
SS_UID_POOL = "uid_pool"
SS_NODEGROUPS = "nodegroups"

# cluster wide default parameters
DEFAULT_ENABLED_HYPERVISOR = HT_XEN_PVM

HVC_DEFAULTS = {
  HT_XEN_PVM: {
    HV_USE_BOOTLOADER: False,
    HV_BOOTLOADER_PATH: XEN_BOOTLOADER,
    HV_BOOTLOADER_ARGS: '',
    HV_KERNEL_PATH: "/boot/vmlinuz-2.6-xenU",
    HV_INITRD_PATH: '',
    HV_ROOT_PATH: '/dev/sda1',
    HV_KERNEL_ARGS: 'ro',
    HV_MIGRATION_PORT: 8002,
    HV_MIGRATION_MODE: HT_MIGRATION_LIVE,
    HV_BLOCKDEV_PREFIX: "sd",
    },
  HT_XEN_HVM: {
    HV_BOOT_ORDER: "cd",
    HV_CDROM_IMAGE_PATH: '',
    HV_NIC_TYPE: HT_NIC_RTL8139,
    HV_DISK_TYPE: HT_DISK_PARAVIRTUAL,
    HV_VNC_BIND_ADDRESS: IP4_ADDRESS_ANY,
    HV_VNC_PASSWORD_FILE: VNC_PASSWORD_FILE,
    HV_ACPI: True,
    HV_PAE: True,
    HV_KERNEL_PATH: "/usr/lib/xen/boot/hvmloader",
    HV_DEVICE_MODEL: "/usr/lib/xen/bin/qemu-dm",
    HV_MIGRATION_PORT: 8002,
    HV_MIGRATION_MODE: HT_MIGRATION_NONLIVE,
    HV_USE_LOCALTIME: False,
    HV_BLOCKDEV_PREFIX: "hd",
    },
  HT_KVM: {
    HV_KERNEL_PATH: "/boot/vmlinuz-2.6-kvmU",
    HV_INITRD_PATH: '',
    HV_KERNEL_ARGS: 'ro',
    HV_ROOT_PATH: '/dev/vda1',
    HV_ACPI: True,
    HV_SERIAL_CONSOLE: True,
    HV_VNC_BIND_ADDRESS: '',
    HV_VNC_TLS: False,
    HV_VNC_X509: '',
    HV_VNC_X509_VERIFY: False,
    HV_VNC_PASSWORD_FILE: '',
    HV_CDROM_IMAGE_PATH: '',
    HV_BOOT_ORDER: HT_BO_DISK,
    HV_NIC_TYPE: HT_NIC_PARAVIRTUAL,
    HV_DISK_TYPE: HT_DISK_PARAVIRTUAL,
    HV_USB_MOUSE: '',
    HV_MIGRATION_PORT: 8102,
    HV_MIGRATION_BANDWIDTH: 32, # MiB/s
    HV_MIGRATION_DOWNTIME: 30,  # ms
    HV_MIGRATION_MODE: HT_MIGRATION_LIVE,
    HV_USE_LOCALTIME: False,
    HV_DISK_CACHE: HT_CACHE_DEFAULT,
    HV_SECURITY_MODEL: HT_SM_NONE,
    HV_SECURITY_DOMAIN: '',
    HV_KVM_FLAG: "",
    HV_VHOST_NET: False,
    HV_KVM_USE_CHROOT: False,
    HV_MEM_PATH: "",
    },
  HT_FAKE: {
    },
  HT_CHROOT: {
    HV_INIT_SCRIPT: "/ganeti-chroot",
    },
  HT_LXC: {
    HV_CPU_MASK: "",
    },
  }

HVC_GLOBALS = frozenset([
  HV_MIGRATION_PORT,
  HV_MIGRATION_BANDWIDTH,
  HV_MIGRATION_MODE,
  ])

BEC_DEFAULTS = {
  BE_MEMORY: 128,
  BE_VCPUS: 1,
  BE_AUTO_BALANCE: True,
  }

NDC_DEFAULTS = {
  ND_OOB_PROGRAM: None,
  }

NICC_DEFAULTS = {
  NIC_MODE: NIC_MODE_BRIDGED,
  NIC_LINK: DEFAULT_BRIDGE,
  }

MASTER_POOL_SIZE_DEFAULT = 10

CONFD_PROTOCOL_VERSION = 1

CONFD_REQ_PING = 0
CONFD_REQ_NODE_ROLE_BYNAME = 1
CONFD_REQ_NODE_PIP_BY_INSTANCE_IP = 2
CONFD_REQ_CLUSTER_MASTER = 3
CONFD_REQ_NODE_PIP_LIST = 4
CONFD_REQ_MC_PIP_LIST = 5
CONFD_REQ_INSTANCES_IPS_LIST = 6

# Confd request query fields. These are used to narrow down queries.
# These must be strings rather than integers, because json-encoding
# converts them to strings anyway, as they're used as dict-keys.
CONFD_REQQ_LINK = "0"
CONFD_REQQ_IP = "1"
CONFD_REQQ_IPLIST = "2"
CONFD_REQQ_FIELDS = "3"

CONFD_REQFIELD_NAME = "0"
CONFD_REQFIELD_IP = "1"
CONFD_REQFIELD_MNODE_PIP = "2"

CONFD_REQS = frozenset([
  CONFD_REQ_PING,
  CONFD_REQ_NODE_ROLE_BYNAME,
  CONFD_REQ_NODE_PIP_BY_INSTANCE_IP,
  CONFD_REQ_CLUSTER_MASTER,
  CONFD_REQ_NODE_PIP_LIST,
  CONFD_REQ_MC_PIP_LIST,
  CONFD_REQ_INSTANCES_IPS_LIST,
  ])

CONFD_REPL_STATUS_OK = 0
CONFD_REPL_STATUS_ERROR = 1
CONFD_REPL_STATUS_NOTIMPLEMENTED = 2

CONFD_REPL_STATUSES = frozenset([
  CONFD_REPL_STATUS_OK,
  CONFD_REPL_STATUS_ERROR,
  CONFD_REPL_STATUS_NOTIMPLEMENTED,
  ])

(CONFD_NODE_ROLE_MASTER,
 CONFD_NODE_ROLE_CANDIDATE,
 CONFD_NODE_ROLE_OFFLINE,
 CONFD_NODE_ROLE_DRAINED,
 CONFD_NODE_ROLE_REGULAR,
 ) = range(5)

# A few common errors for confd
CONFD_ERROR_UNKNOWN_ENTRY = 1
CONFD_ERROR_INTERNAL = 2
CONFD_ERROR_ARGUMENT = 3

# Each request is "salted" by the current timestamp.
# This constants decides how many seconds of skew to accept.
# TODO: make this a default and allow the value to be more configurable
CONFD_MAX_CLOCK_SKEW = 2 * NODE_MAX_CLOCK_SKEW

# When we haven't reloaded the config for more than this amount of seconds, we
# force a test to see if inotify is betraying us.
CONFD_CONFIG_RELOAD_TIMEOUT = 60

# If we receive more than one update in this amount of seconds, we move to
# polling every RATELIMIT seconds, rather than relying on inotify, to be able
# to serve more requests.
CONFD_CONFIG_RELOAD_RATELIMIT = 2

# Magic number prepended to all confd queries.
# This allows us to distinguish different types of confd protocols and handle
# them. For example by changing this we can move the whole payload to be
# compressed, or move away from json.
CONFD_MAGIC_FOURCC = 'plj0'

# By default a confd request is sent to the minimum between this number and all
# MCs. 6 was chosen because even in the case of a disastrous 50% response rate,
# we should have enough answers to be able to compare more than one.
CONFD_DEFAULT_REQ_COVERAGE = 6

# Timeout in seconds to expire pending query request in the confd client
# library. We don't actually expect any answer more than 10 seconds after we
# sent a request.
CONFD_CLIENT_EXPIRE_TIMEOUT = 10

# Maximum UDP datagram size.
# On IPv4: 64K - 20 (ip header size) - 8 (udp header size) = 65507
# On IPv6: 64K - 40 (ip6 header size) - 8 (udp header size) = 65487
#   (assuming we can't use jumbo frames)
# We just set this to 60K, which should be enough
MAX_UDP_DATA_SIZE = 61440

# User-id pool minimum/maximum acceptable user-ids.
UIDPOOL_UID_MIN = 0
UIDPOOL_UID_MAX = 2**32-1 # Assuming 32 bit user-ids

# Name or path of the pgrep command
PGREP = "pgrep"

# Name of the node group that gets created at cluster init or upgrade
INITIAL_NODE_GROUP_NAME = "default"

# Possible values for NodeGroup.alloc_policy
ALLOC_POLICY_PREFERRED = "preferred"
ALLOC_POLICY_LAST_RESORT = "last_resort"
ALLOC_POLICY_UNALLOCABLE = "unallocable"
VALID_ALLOC_POLICIES = [
  ALLOC_POLICY_PREFERRED,
  ALLOC_POLICY_LAST_RESORT,
  ALLOC_POLICY_UNALLOCABLE,
  ]<|MERGE_RESOLUTION|>--- conflicted
+++ resolved
@@ -437,21 +437,17 @@
 # Remote import/export certificate validity in seconds
 RIE_CERT_VALIDITY = 24 * 60 * 60
 
-<<<<<<< HEAD
-# Remote import/export connect timeout for socat
-RIE_CONNECT_TIMEOUT = 60
+# Overall timeout for establishing connection
+RIE_CONNECT_TIMEOUT = 180
+
+# Export only: how long to wait per connection attempt (seconds)
+RIE_CONNECT_ATTEMPT_TIMEOUT = 20
+
+# Export only: number of attempts to connect
+RIE_CONNECT_RETRIES = 10
+
 #: Give child process up to 5 seconds to exit after sending a signal
 CHILD_LINGER_TIMEOUT = 5.0
-=======
-# Overall timeout for establishing connection
-RIE_CONNECT_TIMEOUT = 180
-
-# Export only: how long to wait per connection attempt (seconds)
-RIE_CONNECT_ATTEMPT_TIMEOUT = 20
-
-# Export only: number of attempts to connect
-RIE_CONNECT_RETRIES = 10
->>>>>>> 3b6b6129
 
 DISK_TEMPLATES = frozenset([DT_DISKLESS, DT_PLAIN,
                             DT_DRBD8, DT_FILE])
