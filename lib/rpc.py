--- conflicted
+++ resolved
@@ -1,11 +1,7 @@
 #
 #
 
-<<<<<<< HEAD
-# Copyright (C) 2006, 2007, 2010 Google Inc.
-=======
 # Copyright (C) 2006, 2007, 2008, 2009, 2010 Google Inc.
->>>>>>> 8e29563f
 #
 # This program is free software; you can redistribute it and/or modify
 # it under the terms of the GNU General Public License as published by
