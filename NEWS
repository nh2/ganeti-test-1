News
====


<<<<<<< HEAD
Version 2.11.1
--------------

*(Released Wed, 14 May 2014)*

- Add design-node-security.rst to docinput
- kvm: use a dedicated QMP socket for kvmd

Inherited from the 2.10 branch:

- Set correct Ganeti version on setup commands
- Add a utility to combine shell commands
- Add design doc for performance tests
- Fix failed DRBD disk creation cleanup
- Hooking up verification for shared file storage
- Fix --shared-file-storage-dir option of gnt-cluster modify
- Clarify default setting of 'metavg'
- Fix invocation of GetCommandOutput in QA
- Clean up RunWithLocks
- Add an exception-trapping thread class
- Wait for delay to provide interruption information
- Add an expected block option to RunWithLocks
- Track if a QA test was blocked by locks
- Add a RunWithLocks QA utility function
- Add restricted migration
- Add an example for node evacuation
- Add a test for parsing version strings
- Tests for parallel job execution
- Fail in replace-disks if attaching disks fails
- Fix passing of ispecs in cluster init during QA
- Move QAThreadGroup to qa_job_utils.py
- Extract GetJobStatuses and use an unified version
- Run disk template specific tests only if possible

Inherited from the 2.9 branch:

- If Automake version > 1.11, force serial tests
- KVM: set IFF_ONE_QUEUE on created tap interfaces
- Add configure option to pass GHC flags


Version 2.11.0
--------------

*(Released Fri, 25 Apr 2014)*

Incompatible/important changes
~~~~~~~~~~~~~~~~~~~~~~~~~~~~~~

- ``gnt-node list`` no longer shows disk space information for shared file
  disk templates because it is not a node attribute. (For example, if you have
  both the file and shared file disk templates enabled, ``gnt-node list`` now
  only shows information about the file disk template.)
- The shared file disk template is now in the new 'sharedfile' storage type.
  As a result, ``gnt-node list-storage -t file`` now only shows information
  about the file disk template and you may use ``gnt-node list-storage -t
  sharedfile`` to query storage information for the shared file disk template.
- Over luxi, syntactially incorrect queries are now rejected as a whole;
  before, a 'SumbmitManyJobs' request was partially executed, if the outer
  structure of the request was syntactically correct. As the luxi protocol
  is internal (external applications are expected to use RAPI), the impact
  of this incompatible change should be limited.
- Queries for nodes, instances, groups, backups and networks are now
  exclusively done via the luxi daemon. Legacy python code was removed,
  as well as the --enable-split-queries configuration option.
- Orphan volumes errors are demoted to warnings and no longer affect the exit
  code of ``gnt-cluster verify``.
- RPC security got enhanced by using different client SSL certificates
  for each node. In this context 'gnt-cluster renew-crypto' got a new
  option '--renew-node-certificates', which renews the client
  certificates of all nodes. After a cluster upgrade from pre-2.11, run
  this to create client certificates and activate this feature.

New features
~~~~~~~~~~~~

- Instance moves, backups and imports can now use compression to transfer the
  instance data.
- Node groups can be configured to use an SSH port different than the
  default 22.
- Added experimental support for Gluster distributed file storage as the
  ``gluster`` disk template under the new ``sharedfile`` storage type through
  automatic management of per-node FUSE mount points. You can configure the
  mount point location at ``gnt-cluster init`` time by using the new
  ``--gluster-storage-dir`` switch.
- Job scheduling is now handled by luxid, and the maximal number of jobs running
  in parallel is a run-time parameter of the cluster.
- A new tool for planning dynamic power management, called ``hsqueeze``, has
  been added. It suggests nodes to power up or down and corresponding instance
  moves.

New dependencies
~~~~~~~~~~~~~~~~

The following new dependencies have been added:

For Haskell:

- ``zlib`` library (http://hackage.haskell.org/package/base64-bytestring)

- ``base64-bytestring`` library (http://hackage.haskell.org/package/zlib),
  at least version 1.0.0.0

Since 2.11.0 rc1
~~~~~~~~~~~~~~~~

- Fix Xen instance state

Inherited from the 2.10 branch:

- Fix conflict between virtio + spice or soundhw
- Fix bitarray ops wrt PCI slots
- Allow releases scheduled 5 days in advance
- Make watcher submit queries low priority
- Fix specification of TIDiskParams
- Add unittests for instance modify parameter renaming
- Add renaming of instance custom params
- Add RAPI symmetry tests for groups
- Extend RAPI symmetry tests with RAPI-only aliases
- Add test for group custom parameter renaming
- Add renaming of group custom ndparams, ipolicy, diskparams
- Add the RAPI symmetry test for nodes
- Add aliases for nodes
- Allow choice of HTTP method for modification
- Add cluster RAPI symmetry test
- Fix failing cluster query test
- Add aliases for cluster parameters
- Add support for value aliases to RAPI
- Provide tests for GET/PUT symmetry
- Sort imports
- Also consider filter fields for deciding if using live data
- Document the python-fdsend dependency
- Verify configuration version number before parsing
- KVM: use running HVPs to calc blockdev options
- KVM: reserve a PCI slot for the SCSI controller
- Check for LVM-based verification results only when enabled
- Fix "existing" typos
- Fix output of gnt-instance info after migration
- Warn in UPGRADE about not tar'ing exported insts
- Fix non-running test and remove custom_nicparams rename
- Account for NODE_RES lock in opportunistic locking
- Fix request flooding of noded during disk sync

Inherited from the 2.9 branch:

- Make watcher submit queries low priority
- Fix failing gnt-node list-drbd command
- Update installation guide wrt to DRBD version
- Fix list-drbd QA test
- Add messages about skipped QA disk template tests
- Allow QA asserts to produce more messages
- Set exclusion tags correctly in requested instance
- Export extractExTags and updateExclTags
- Document spindles in the hbal man page
- Sample logrotate conf breaks permissions with split users
- Fix 'gnt-cluster' and 'gnt-node list-storage' outputs

Inherited from the 2.8 branch:

- Add reason parameter to RAPI client functions
- Include qa/patch in Makefile
- Handle empty patches better
- Move message formatting functions to separate file
- Add optional ordering of QA patch files
- Allow multiple QA patches
- Refactor current patching code


Version 2.11.0 rc1
------------------

*(Released Thu, 20 Mar 2014)*

This was the first RC release of the 2.11 series. Since 2.11.0 beta1:

- Convert int to float when checking config. consistency
- Rename compression option in gnt-backup export

Inherited from the 2.9 branch:

- Fix error introduced during merge
- gnt-cluster copyfile: accept relative paths

Inherited from the 2.8 branch:

- Improve RAPI detection of the watcher
- Add patching QA configuration files on buildbots
- Enable a timeout for instance shutdown
- Allow KVM commands to have a timeout
- Allow xen commands to have a timeout
- Fix wrong docstring


Version 2.11.0 beta1
--------------------

*(Released Wed, 5 Mar 2014)*

This was the first beta release of the 2.11 series. All important changes
are listed in the latest 2.11 entry.
=======
Version 2.10.4
--------------

*(Released Thu, 15 May 2014)*

- Support restricted migration in hbal
- Fix for the --shared-file-storage-dir of gnt-cluster modify (issue 811)
- Fail in replace-disks if attaching disks fails (issue 814)
- Set IFF_ONE_QUEUE on created tap interfaces for KVM
- Small fixes and enhancements in the build system
- Various documentation fixes (e.g. issue 810)
>>>>>>> 70000149


Version 2.10.3
--------------

*(Released Wed, 16 Apr 2014)*

- Fix filtering of pending jobs with -o id (issue 778)
- Make RAPI API calls more symmetric (issue 770)
- Make parsing of old cluster configuration more robust (issue 783)
- Fix wrong output of gnt-instance info after migrations
- Fix reserved PCI slots for KVM hotplugging
- Use runtime hypervisor parameters to calculate bockdevice options for KVM
- Fix high node daemon load during disk sync if the sync is paused manually
  (issue 792)
- Improve opportunistic locking during instance creation (issue 791)

Inherited from the 2.9 branch:

- Make watcher submit queries low priority (issue 772)
- Add reason parameter to RAPI client functions (issue 776)
- Fix failing gnt-node list-drbd command (issue 777)
- Properly display fake job locks in gnt-debug.
- small fixes in documentation


Version 2.10.2
--------------

*(Released Mon, 24 Mar 2014)*

- Fix conflict between virtio + spice or soundhw (issue 757)
- accept relative paths in gnt-cluster copyfile (issue 754)
- Introduce shutdown timeout for 'xm shutdown' command
- Improve RAPI detection of the watcher (issue 752)


Version 2.10.1
--------------

*(Released Wed, 5 Mar 2014)*

- Fix incorrect invocation of hooks on offline nodes (issue 742)
- Fix incorrect exit code of gnt-cluster verify in certain circumstances
  (issue 744)

Inherited from the 2.9 branch:

- Fix overflow problem in hbal that caused it to break when waiting for
  jobs for more than 10 minutes (issue 717)
- Make hbal properly handle non-LVM storage
- Properly export and import NIC parameters, and do so in a backwards
  compatible way (issue 716)
- Fix net-common script in case of routed mode (issue 728)
- Improve documentation (issues 724, 730)


Version 2.10.0
--------------

*(Released Thu, 20 Feb 2014)*

Incompatible/important changes
~~~~~~~~~~~~~~~~~~~~~~~~~~~~~~

- Adding disks with 'gnt-instance modify' now waits for the disks to sync per
  default. Specify --no-wait-for-sync to override this behavior.
- The Ganeti python code now adheres to a private-module layout. In particular,
  the module 'ganeti' is no longer in the python search path.
- On instance allocation, the iallocator now considers non-LVM storage
  properly. In particular, actual file storage space information is used
  when allocating space for a file/sharedfile instance.
- When disabling disk templates cluster-wide, the cluster now first
  checks whether there are instances still using those templates.
- 'gnt-node list-storage' now also reports storage information about
  file-based storage types.
- In case of non drbd instances, export \*_SECONDARY environment variables
  as empty strings (and not "None") during 'instance-migrate' related hooks.

New features
~~~~~~~~~~~~

- KVM hypervisors can now access RBD storage directly without having to
  go through a block device.
- A new command 'gnt-cluster upgrade' was added that automates the upgrade
  procedure between two Ganeti versions that are both 2.10 or higher.
- The move-instance command can now change disk templates when moving
  instances, and does not require any node placement options to be
  specified if the destination cluster has a default iallocator.
- Users can now change the soundhw and cpuid settings for XEN hypervisors.
- Hail and hbal now have the (optional) capability of accessing average CPU
  load information through the monitoring deamon, and to use it to dynamically
  adapt the allocation of instances.
- Hotplug support. Introduce new option '--hotplug' to ``gnt-instance modify``
  so that disk and NIC modifications take effect without the need of actual
  reboot. There are a couple of constrains currently for this feature:

   - only KVM hypervisor (versions >= 1.0) supports it,
   - one can not (yet) hotplug a disk using userspace access mode for RBD
   - in case of a downgrade instances should suffer a reboot in order to
     be migratable (due to core change of runtime files)
   - ``python-fdsend`` is required for NIC hotplugging.

Misc changes
~~~~~~~~~~~~

- A new test framework for logical units was introduced and the test
  coverage for logical units was improved significantly.
- Opcodes are entirely generated from Haskell using the tool 'hs2py' and
  the module 'src/Ganeti/OpCodes.hs'.
- Constants are also generated from Haskell using the tool
  'hs2py-constants' and the module 'src/Ganeti/Constants.hs', with the
  exception of socket related constants, which require changing the
  cluster configuration file, and HVS related constants, because they
  are part of a port of instance queries to Haskell.  As a result, these
  changes will be part of the next release of Ganeti.

New dependencies
~~~~~~~~~~~~~~~~

The following new dependencies have been added/updated.

Python

- The version requirements for ``python-mock`` have increased to at least
  version 1.0.1. It is still used for testing only.
- ``python-fdsend`` (https://gitorious.org/python-fdsend) is optional
  but required for KVM NIC hotplugging to work.

Since 2.10.0 rc3
~~~~~~~~~~~~~~~~

- Fix integer overflow problem in hbal


Version 2.10.0 rc3
------------------

*(Released Wed, 12 Feb 2014)*

This was the third RC release of the 2.10 series. Since 2.10.0 rc2:

- Improved hotplug robustness
- Start Ganeti daemons after ensure-dirs during upgrade
- Documentation improvements

Inherited from the 2.9 branch:

- Fix the RAPI instances-multi-alloc call
- assign unique filenames to file-based disks
- gracefully handle degraded non-diskless instances with 0 disks (issue 697)
- noded now runs with its specified group, which is the default group,
  defaulting to root (issue 707)
- make using UUIDs to identify nodes in gnt-node consistently possible
  (issue 703)


Version 2.10.0 rc2
------------------

*(Released Fri, 31 Jan 2014)*

This was the second RC release of the 2.10 series. Since 2.10.0 rc1:

- Documentation improvements
- Run drbdsetup syncer only on network attach
- Include target node in hooks nodes for migration
- Fix configure dirs
- Support post-upgrade hooks during cluster upgrades

Inherited from the 2.9 branch:

- Ensure that all the hypervisors exist in the config file (Issue 640)
- Correctly recognise the role as master node (Issue 687)
- configure: allow detection of Sphinx 1.2+ (Issue 502)
- gnt-instance now honors the KVM path correctly (Issue 691)

Inherited from the 2.8 branch:

- Change the list separator for the usb_devices parameter from comma to space.
  Commas could not work because they are already the hypervisor option
  separator (Issue 649)
- Add support for blktap2 file-driver (Issue 638)
- Add network tag definitions to the haskell codebase (Issue 641)
- Fix RAPI network tag handling
- Add the network tags to the tags searched by gnt-cluster search-tags
- Fix caching bug preventing jobs from being cancelled
- Start-master/stop-master was always failing if ConfD was disabled. (Issue 685)


Version 2.10.0 rc1
------------------

*(Released Tue, 17 Dec 2013)*

This was the first RC release of the 2.10 series. Since 2.10.0 beta1:

- All known issues in 2.10.0 beta1 have been resolved (see changes from
  the 2.8 branch).
- Improve handling of KVM runtime files from earlier Ganeti versions
- Documentation fixes

Inherited from the 2.9 branch:

- use custom KVM path if set for version checking
- SingleNotifyPipeCondition: don't share pollers

Inherited from the 2.8 branch:

- Fixed Luxi daemon socket permissions after master-failover
- Improve IP version detection code directly checking for colons rather than
  passing the family from the cluster object
- Fix NODE/NODE_RES locking in LUInstanceCreate by not acquiring NODE_RES locks
  opportunistically anymore (Issue 622)
- Allow link local IPv6 gateways (Issue 624)
- Fix error printing (Issue 616)
- Fix a bug in InstanceSetParams concerning names: in case no name is passed in
  disk modifications, keep the old one. If name=none then set disk name to
  None.
- Update build_chroot script to work with the latest hackage packages
- Add a packet number limit to "fping" in master-ip-setup (Issue 630)
- Fix evacuation out of drained node (Issue 615)
- Add default file_driver if missing (Issue 571)
- Fix job error message after unclean master shutdown (Issue 618)
- Lock group(s) when creating instances (Issue 621)
- SetDiskID() before accepting an instance (Issue 633)
- Allow the ext template disks to receive arbitrary parameters, both at creation
  time and while being modified
- Xen handle domain shutdown (future proofing cherry-pick)
- Refactor reading live data in htools (future proofing cherry-pick)


Version 2.10.0 beta1
--------------------

*(Released Wed, 27 Nov 2013)*

This was the first beta release of the 2.10 series. All important changes
are listed in the latest 2.10 entry.

Known issues
~~~~~~~~~~~~

The following issues are known to be present in the beta and will be fixed
before rc1.

- Issue 477: Wrong permissions for confd LUXI socket
- Issue 621: Instance related opcodes do not aquire network/group locks
- Issue 622: Assertion Error: Node locks differ from node resource locks
- Issue 623: IPv6 Masterd <-> Luxid communication error


Version 2.9.6
-------------

*(Released Mon, 7 Apr 2014)*

- Improve RAPI detection of the watcher (Issue 752)
- gnt-cluster copyfile: accept relative paths (Issue 754)
- Make watcher submit queries low priority (Issue 772)
- Add reason parameter to RAPI client functions (Issue 776)
- Fix failing gnt-node list-drbd command (Issue 777)
- Properly display fake job locks in gnt-debug.
- Enable timeout for instance shutdown
- small fixes in documentation


Version 2.9.5
-------------

*(Released Tue, 25 Feb 2014)*

- Fix overflow problem in hbal that caused it to break when waiting for
  jobs for more than 10 minutes (issue 717)
- Make hbal properly handle non-LVM storage
- Properly export and import NIC parameters, and do so in a backwards
  compatible way (issue 716)
- Fix net-common script in case of routed mode (issue 728)
- Improve documentation (issues 724, 730)


Version 2.9.4
-------------

*(Released Mon, 10 Feb 2014)*

- Fix the RAPI instances-multi-alloc call
- assign unique filenames to file-based disks
- gracefully handle degraded non-diskless instances with 0 disks (issue 697)
- noded now runs with its specified group, which is the default group,
  defaulting to root (issue 707)
- make using UUIDs to identify nodes in gnt-node consistently possible
  (issue 703)


Version 2.9.3
-------------

*(Released Mon, 27 Jan 2014)*

- Ensure that all the hypervisors exist in the config file (Issue 640)
- Correctly recognise the role as master node (Issue 687)
- configure: allow detection of Sphinx 1.2+ (Issue 502)
- gnt-instance now honors the KVM path correctly (Issue 691)

Inherited from the 2.8 branch:

- Change the list separator for the usb_devices parameter from comma to space.
  Commas could not work because they are already the hypervisor option
  separator (Issue 649)
- Add support for blktap2 file-driver (Issue 638)
- Add network tag definitions to the haskell codebase (Issue 641)
- Fix RAPI network tag handling
- Add the network tags to the tags searched by gnt-cluster search-tags
- Fix caching bug preventing jobs from being cancelled
- Start-master/stop-master was always failing if ConfD was disabled. (Issue 685)


Version 2.9.2
-------------

*(Released Fri, 13 Dec 2013)*

- use custom KVM path if set for version checking
- SingleNotifyPipeCondition: don't share pollers

Inherited from the 2.8 branch:

- Fixed Luxi daemon socket permissions after master-failover
- Improve IP version detection code directly checking for colons rather than
  passing the family from the cluster object
- Fix NODE/NODE_RES locking in LUInstanceCreate by not acquiring NODE_RES locks
  opportunistically anymore (Issue 622)
- Allow link local IPv6 gateways (Issue 624)
- Fix error printing (Issue 616)
- Fix a bug in InstanceSetParams concerning names: in case no name is passed in
  disk modifications, keep the old one. If name=none then set disk name to
  None.
- Update build_chroot script to work with the latest hackage packages
- Add a packet number limit to "fping" in master-ip-setup (Issue 630)
- Fix evacuation out of drained node (Issue 615)
- Add default file_driver if missing (Issue 571)
- Fix job error message after unclean master shutdown (Issue 618)
- Lock group(s) when creating instances (Issue 621)
- SetDiskID() before accepting an instance (Issue 633)
- Allow the ext template disks to receive arbitrary parameters, both at creation
  time and while being modified
- Xen handle domain shutdown (future proofing cherry-pick)
- Refactor reading live data in htools (future proofing cherry-pick)


Version 2.9.1
-------------

*(Released Wed, 13 Nov 2013)*

- fix bug, that kept nodes offline when readding
- when verifying DRBD versions, ignore unavailable nodes
- fix bug that made the console unavailable on kvm in split-user
  setup (issue 608)
- DRBD: ensure peers are UpToDate for dual-primary (inherited 2.8.2)


Version 2.9.0
-------------

*(Released Tue, 5 Nov 2013)*

Incompatible/important changes
~~~~~~~~~~~~~~~~~~~~~~~~~~~~~~

- hroller now also plans for capacity to move non-redundant instances off
  any node to be rebooted; the old behavior of completely ignoring any
  non-redundant instances can be restored by adding the --ignore-non-redundant
  option.
- The cluster option '--no-lvm-storage' was removed in favor of the new option
  '--enabled-disk-templates'.
- On instance creation, disk templates no longer need to be specified
  with '-t'. The default disk template will be taken from the list of
  enabled disk templates.
- The monitoring daemon is now running as root, in order to be able to collect
  information only available to root (such as the state of Xen instances).
- The ConfD client is now IPv6 compatible.
- File and shared file storage is no longer dis/enabled at configure time,
  but using the option '--enabled-disk-templates' at cluster initialization and
  modification.
- The default directories for file and shared file storage are not anymore
  specified at configure time, but taken from the cluster's configuration.
  They can be set at cluster initialization and modification with
  '--file-storage-dir' and '--shared-file-storage-dir'.
- Cluster verification now includes stricter checks regarding the
  default file and shared file storage directories. It now checks that
  the directories are explicitely allowed in the 'file-storage-paths' file and
  that the directories exist on all nodes.
- The list of allowed disk templates in the instance policy and the list
  of cluster-wide enabled disk templates is now checked for consistency
  on cluster or group modification. On cluster initialization, the ipolicy
  disk templates are ensured to be a subset of the cluster-wide enabled
  disk templates.

New features
~~~~~~~~~~~~

- DRBD 8.4 support. Depending on the installed DRBD version, Ganeti now uses
  the correct command syntax. It is possible to use different DRBD versions
  on different nodes as long as they are compatible to each other. This
  enables rolling upgrades of DRBD with no downtime. As permanent operation
  of different DRBD versions within a node group is discouraged,
  ``gnt-cluster verify`` will emit a warning if it detects such a situation.
- New "inst-status-xen" data collector for the monitoring daemon, providing
  information about the state of the xen instances on the nodes.
- New "lv" data collector for the monitoring daemon, collecting data about the
  logical volumes on the nodes, and pairing them with the name of the instances
  they belong to.
- New "diskstats" data collector, collecting the data from /proc/diskstats and
  presenting them over the monitoring daemon interface.
- The ConfD client is now IPv6 compatible.

New dependencies
~~~~~~~~~~~~~~~~
The following new dependencies have been added.

Python

- ``python-mock`` (http://www.voidspace.org.uk/python/mock/) is now a required
  for the unit tests (and only used for testing).

Haskell

- ``hslogger`` (http://software.complete.org/hslogger) is now always
  required, even if confd is not enabled.

Since 2.9.0 rc3
~~~~~~~~~~~~~~~

- Correctly start/stop luxid during gnt-cluster master-failover (inherited
  from stable-2.8)
- Improved error messsages (inherited from stable-2.8)


Version 2.9.0 rc3
-----------------

*(Released Tue, 15 Oct 2013)*

The third release candidate in the 2.9 series. Since 2.9.0 rc2:

- in implicit configuration upgrade, match ipolicy with enabled disk templates
- improved harep documentation (inherited from stable-2.8)


Version 2.9.0 rc2
-----------------

*(Released Wed, 9 Oct 2013)*

The second release candidate in the 2.9 series. Since 2.9.0 rc1:

- Fix bug in cfgupgrade that led to failure when upgrading from 2.8 with
  at least one DRBD instance.
- Fix bug in cfgupgrade that led to an invalid 2.8 configuration after
  downgrading.


Version 2.9.0 rc1
-----------------

*(Released Tue, 1 Oct 2013)*

The first release candidate in the 2.9 series. Since 2.9.0 beta1:

- various bug fixes
- update of the documentation, in particular installation instructions
- merging of LD_* constants into DT_* constants
- python style changes to be compatible with newer versions of pylint


Version 2.9.0 beta1
-------------------

*(Released Thu, 29 Aug 2013)*

This was the first beta release of the 2.9 series. All important changes
are listed in the latest 2.9 entry.


Version 2.8.4
-------------

*(Released Thu, 23 Jan 2014)*

- Change the list separator for the usb_devices parameter from comma to space.
  Commas could not work because they are already the hypervisor option
  separator (Issue 649)
- Add support for blktap2 file-driver (Issue 638)
- Add network tag definitions to the haskell codebase (Issue 641)
- Fix RAPI network tag handling
- Add the network tags to the tags searched by gnt-cluster search-tags
- Fix caching bug preventing jobs from being cancelled
- Start-master/stop-master was always failing if ConfD was disabled. (Issue 685)


Version 2.8.3
-------------

*(Released Thu, 12 Dec 2013)*

- Fixed Luxi daemon socket permissions after master-failover
- Improve IP version detection code directly checking for colons rather than
  passing the family from the cluster object
- Fix NODE/NODE_RES locking in LUInstanceCreate by not acquiring NODE_RES locks
  opportunistically anymore (Issue 622)
- Allow link local IPv6 gateways (Issue 624)
- Fix error printing (Issue 616)
- Fix a bug in InstanceSetParams concerning names: in case no name is passed in
  disk modifications, keep the old one. If name=none then set disk name to
  None.
- Update build_chroot script to work with the latest hackage packages
- Add a packet number limit to "fping" in master-ip-setup (Issue 630)
- Fix evacuation out of drained node (Issue 615)
- Add default file_driver if missing (Issue 571)
- Fix job error message after unclean master shutdown (Issue 618)
- Lock group(s) when creating instances (Issue 621)
- SetDiskID() before accepting an instance (Issue 633)
- Allow the ext template disks to receive arbitrary parameters, both at creation
  time and while being modified
- Xen handle domain shutdown (future proofing cherry-pick)
- Refactor reading live data in htools (future proofing cherry-pick)


Version 2.8.2
-------------

*(Released Thu, 07 Nov 2013)*

- DRBD: ensure peers are UpToDate for dual-primary
- Improve error message for replace-disks
- More dependency checks at configure time
- Placate warnings on ganeti.outils_unittest.py


Version 2.8.1
-------------

*(Released Thu, 17 Oct 2013)*

- Correctly start/stop luxid during gnt-cluster master-failover
- Don't attempt IPv6 ssh in case of IPv4 cluster (Issue 595)
- Fix path for the job queue serial file
- Improved harep man page
- Minor documentation improvements


Version 2.8.0
-------------

*(Released Mon, 30 Sep 2013)*

Incompatible/important changes
~~~~~~~~~~~~~~~~~~~~~~~~~~~~~~

- Instance policy can contain multiple instance specs, as described in
  the “Constrained instance sizes” section of :doc:`Partitioned Ganeti
  <design-partitioned>`. As a consequence, it's not possible to partially change
  or override instance specs. Bounding specs (min and max) can be specified as a
  whole using the new option ``--ipolicy-bounds-specs``, while standard
  specs use the new option ``--ipolicy-std-specs``.
- The output of the info command of gnt-cluster, gnt-group, gnt-node,
  gnt-instance is a valid YAML object.
- hail now honors network restrictions when allocating nodes. This led to an
  update of the IAllocator protocol. See the IAllocator documentation for
  details.
- confd now only answers static configuration request over the network. luxid
  was extracted, listens on the local LUXI socket and responds to live queries.
  This allows finer grained permissions if using separate users.

New features
~~~~~~~~~~~~

- The :doc:`Remote API <rapi>` daemon now supports a command line flag
  to always require authentication, ``--require-authentication``. It can
  be specified in ``$sysconfdir/default/ganeti``.
- A new cluster attribute 'enabled_disk_templates' is introduced. It will
  be used to manage the disk templates to be used by instances in the cluster.
  Initially, it will be set to a list that includes plain, drbd, if they were
  enabled by specifying a volume group name, and file and sharedfile, if those
  were enabled at configure time. Additionally, it will include all disk
  templates that are currently used by instances. The order of disk templates
  will be based on Ganeti's history of supporting them. In the future, the
  first entry of the list will be used as a default disk template on instance
  creation.
- ``cfgupgrade`` now supports a ``--downgrade`` option to bring the
  configuration back to the previous stable version.
- Disk templates in group ipolicy can be restored to the default value.
- Initial support for diskless instances and virtual clusters in QA.
- More QA and unit tests for instance policies.
- Every opcode now contains a reason trail (visible through ``gnt-job info``)
  describing why the opcode itself was executed.
- The monitoring daemon is now available. It allows users to query the cluster
  for obtaining information about the status of the system. The daemon is only
  responsible for providing the information over the network: the actual data
  gathering is performed by data collectors (currently, only the DRBD status
  collector is available).
- In order to help developers work on Ganeti, a new script
  (``devel/build_chroot``) is provided, for building a chroot that contains all
  the required development libraries and tools for compiling Ganeti on a Debian
  Squeeze system.
- A new tool, ``harep``, for performing self-repair and recreation of instances
  in Ganeti has been added.
- Split queries are enabled for tags, network, exports, cluster info, groups,
  jobs, nodes.
- New command ``show-ispecs-cmd`` for ``gnt-cluster`` and ``gnt-group``.
  It prints the command line to set the current policies, to ease
  changing them.
- Add the ``vnet_hdr`` HV parameter for KVM, to control whether the tap
  devices for KVM virtio-net interfaces will get created with VNET_HDR
  (IFF_VNET_HDR) support. If set to false, it disables offloading on the
  virtio-net interfaces, which prevents host kernel tainting and log
  flooding, when dealing with broken or malicious virtio-net drivers.
  It's set to true by default.
- Instance failover now supports a ``--cleanup`` parameter for fixing previous
  failures.
- Support 'viridian' parameter in Xen HVM
- Support DSA SSH keys in bootstrap
- To simplify the work of packaging frameworks that want to add the needed users
  and groups in a split-user setup themselves, at build time three files in
  ``doc/users`` will be generated. The ``groups`` files contains, one per line,
  the groups to be generated, the ``users`` file contains, one per line, the
  users to be generated, optionally followed by their primary group, where
  important. The ``groupmemberships`` file contains, one per line, additional
  user-group membership relations that need to be established. The syntax of
  these files will remain stable in all future versions.


New dependencies
~~~~~~~~~~~~~~~~
The following new dependencies have been added:

For Haskell:
- The ``curl`` library is not optional anymore for compiling the Haskell code.
- ``snap-server`` library (if monitoring is enabled).

For Python:
- The minimum Python version needed to run Ganeti is now 2.6.
- ``yaml`` library (only for running the QA).

Since 2.8.0 rc3
~~~~~~~~~~~~~~~
- Perform proper cleanup on termination of Haskell daemons
- Fix corner-case in handling of remaining retry time


Version 2.8.0 rc3
-----------------

*(Released Tue, 17 Sep 2013)*

- To simplify the work of packaging frameworks that want to add the needed users
  and groups in a split-user setup themselves, at build time three files in
  ``doc/users`` will be generated. The ``groups`` files contains, one per line,
  the groups to be generated, the ``users`` file contains, one per line, the
  users to be generated, optionally followed by their primary group, where
  important. The ``groupmemberships`` file contains, one per line, additional
  user-group membership relations that need to be established. The syntax of
  these files will remain stable in all future versions.
- Add a default to file-driver when unspecified over RAPI (Issue 571)
- Mark the DSA host pubkey as optional, and remove it during config downgrade
  (Issue 560)
- Some documentation fixes


Version 2.8.0 rc2
-----------------

*(Released Tue, 27 Aug 2013)*

The second release candidate of the 2.8 series. Since 2.8.0. rc1:

- Support 'viridian' parameter in Xen HVM (Issue 233)
- Include VCS version in ``gnt-cluster version``
- Support DSA SSH keys in bootstrap (Issue 338)
- Fix batch creation of instances
- Use FQDN to check master node status (Issue 551)
- Make the DRBD collector more failure-resilient


Version 2.8.0 rc1
-----------------

*(Released Fri, 2 Aug 2013)*

The first release candidate of the 2.8 series. Since 2.8.0 beta1:

- Fix upgrading/downgrading from 2.7
- Increase maximum RAPI message size
- Documentation updates
- Split ``confd`` between ``luxid`` and ``confd``
- Merge 2.7 series up to the 2.7.1 release
- Allow the ``modify_etc_hosts`` option to be changed
- Add better debugging for ``luxid`` queries
- Expose bulk parameter for GetJobs in RAPI client
- Expose missing ``network`` fields in RAPI
- Add some ``cluster verify`` tests
- Some unittest fixes
- Fix a malfunction in ``hspace``'s tiered allocation
- Fix query compatibility between haskell and python implementations
- Add the ``vnet_hdr`` HV parameter for KVM
- Add ``--cleanup`` to instance failover
- Change the connected groups format in ``gnt-network info`` output; it
  was previously displayed as a raw list by mistake. (Merged from 2.7)


Version 2.8.0 beta1
-------------------

*(Released Mon, 24 Jun 2013)*

This was the first beta release of the 2.8 series. All important changes
are listed in the latest 2.8 entry.


Version 2.7.2
-------------

*(Released Thu, 26 Sep 2013)*

- Change the connected groups format in ``gnt-network info`` output; it
  was previously displayed as a raw list by mistake
- Check disk template in right dict when copying
- Support multi-instance allocs without iallocator
- Fix some errors in the documentation
- Fix formatting of tuple in an error message


Version 2.7.1
-------------

*(Released Thu, 25 Jul 2013)*

- Add logrotate functionality in daemon-util
- Add logrotate example file
- Add missing fields to network queries over rapi
- Fix network object timestamps
- Add support for querying network timestamps
- Fix a typo in the example crontab
- Fix a documentation typo


Version 2.7.0
-------------

*(Released Thu, 04 Jul 2013)*

Incompatible/important changes
~~~~~~~~~~~~~~~~~~~~~~~~~~~~~~

- Instance policies for disk size were documented to be on a per-disk
  basis, but hail applied them to the sum of all disks. This has been
  fixed.
- ``hbal`` will now exit with status 0 if, during job execution over
  LUXI, early exit has been requested and all jobs are successful;
  before, exit status 1 was used, which cannot be differentiated from
  "job error" case
- Compatibility with newer versions of rbd has been fixed
- ``gnt-instance batch-create`` has been changed to use the bulk create
  opcode from Ganeti. This lead to incompatible changes in the format of
  the JSON file. It's now not a custom dict anymore but a dict
  compatible with the ``OpInstanceCreate`` opcode.
- Parent directories for file storage need to be listed in
  ``$sysconfdir/ganeti/file-storage-paths`` now. ``cfgupgrade`` will
  write the file automatically based on old configuration values, but it
  can not distribute it across all nodes and the file contents should be
  verified. Use ``gnt-cluster copyfile
  $sysconfdir/ganeti/file-storage-paths`` once the cluster has been
  upgraded. The reason for requiring this list of paths now is that
  before it would have been possible to inject new paths via RPC,
  allowing files to be created in arbitrary locations. The RPC protocol
  is protected using SSL/X.509 certificates, but as a design principle
  Ganeti does not permit arbitrary paths to be passed.
- The parsing of the variants file for OSes (see
  :manpage:`ganeti-os-interface(7)`) has been slightly changed: now empty
  lines and comment lines (starting with ``#``) are ignored for better
  readability.
- The ``setup-ssh`` tool added in Ganeti 2.2 has been replaced and is no
  longer available. ``gnt-node add`` now invokes a new tool on the
  destination node, named ``prepare-node-join``, to configure the SSH
  daemon. Paramiko is no longer necessary to configure nodes' SSH
  daemons via ``gnt-node add``.
- Draining (``gnt-cluster queue drain``) and un-draining the job queue
  (``gnt-cluster queue undrain``) now affects all nodes in a cluster and
  the flag is not reset after a master failover.
- Python 2.4 has *not* been tested with this release. Using 2.6 or above
  is recommended. 2.6 will be mandatory from the 2.8 series.


New features
~~~~~~~~~~~~

- New network management functionality to support automatic allocation
  of IP addresses and managing of network parameters. See
  :manpage:`gnt-network(8)` for more details.
- New external storage backend, to allow managing arbitrary storage
  systems external to the cluster. See
  :manpage:`ganeti-extstorage-interface(7)`.
- New ``exclusive-storage`` node parameter added, restricted to
  nodegroup level. When it's set to true, physical disks are assigned in
  an exclusive fashion to instances, as documented in :doc:`Partitioned
  Ganeti <design-partitioned>`.  Currently, only instances using the
  ``plain`` disk template are supported.
- The KVM hypervisor has been updated with many new hypervisor
  parameters, including a generic one for passing arbitrary command line
  values. See a complete list in :manpage:`gnt-instance(8)`. It is now
  compatible up to qemu 1.4.
- A new tool, called ``mon-collector``, is the stand-alone executor of
  the data collectors for a monitoring system. As of this version, it
  just includes the DRBD data collector, that can be executed by calling
  ``mon-collector`` using the ``drbd`` parameter. See
  :manpage:`mon-collector(7)`.
- A new user option, :pyeval:`rapi.RAPI_ACCESS_READ`, has been added
  for RAPI users. It allows granting permissions to query for
  information to a specific user without giving
  :pyeval:`rapi.RAPI_ACCESS_WRITE` permissions.
- A new tool named ``node-cleanup`` has been added. It cleans remains of
  a cluster from a machine by stopping all daemons, removing
  certificates and ssconf files. Unless the ``--no-backup`` option is
  given, copies of the certificates are made.
- Instance creations now support the use of opportunistic locking,
  potentially speeding up the (parallel) creation of multiple instances.
  This feature is currently only available via the :doc:`RAPI
  <rapi>` interface and when an instance allocator is used. If the
  ``opportunistic_locking`` parameter is set the opcode will try to
  acquire as many locks as possible, but will not wait for any locks
  held by other opcodes. If not enough resources can be found to
  allocate the instance, the temporary error code
  :pyeval:`errors.ECODE_TEMP_NORES` is returned. The operation can be
  retried thereafter, with or without opportunistic locking.
- New experimental linux-ha resource scripts.
- Restricted-commands support: ganeti can now be asked (via command line
  or rapi) to perform commands on a node. These are passed via ganeti
  RPC rather than ssh. This functionality is restricted to commands
  specified on the ``$sysconfdir/ganeti/restricted-commands`` for security
  reasons. The file is not copied automatically.


Misc changes
~~~~~~~~~~~~

- Diskless instances are now externally mirrored (Issue 237). This for
  now has only been tested in conjunction with explicit target nodes for
  migration/failover.
- Queries not needing locks or RPC access to the node can now be
  performed by the confd daemon, making them independent from jobs, and
  thus faster to execute. This is selectable at configure time.
- The functionality for allocating multiple instances at once has been
  overhauled and is now also available through :doc:`RAPI <rapi>`.

There are no significant changes from version 2.7.0~rc3.


Version 2.7.0 rc3
-----------------

*(Released Tue, 25 Jun 2013)*

- Fix permissions on the confd query socket (Issue 477)
- Fix permissions on the job archive dir (Issue 498)
- Fix handling of an internal exception in replace-disks (Issue 472)
- Fix gnt-node info handling of shortened names (Issue 497)
- Fix gnt-instance grow-disk when wiping is enabled
- Documentation improvements, and support for newer pandoc
- Fix hspace honoring ipolicy for disks (Issue 484)
- Improve handling of the ``kvm_extra`` HV parameter


Version 2.7.0 rc2
-----------------

*(Released Fri, 24 May 2013)*

- ``devel/upload`` now works when ``/var/run`` on the target nodes is a
  symlink.
- Disks added through ``gnt-instance modify`` or created through
  ``gnt-instance recreate-disks`` are wiped, if the
  ``prealloc_wipe_disks`` flag is set.
- If wiping newly created disks fails, the disks are removed. Also,
  partial failures in creating disks through ``gnt-instance modify``
  triggers a cleanup of the partially-created disks.
- Removing the master IP address doesn't fail if the address has been
  already removed.
- Fix ownership of the OS log dir
- Workaround missing SO_PEERCRED constant (Issue 191)


Version 2.7.0 rc1
-----------------

*(Released Fri, 3 May 2013)*

This was the first release candidate of the 2.7 series. Since beta3:

- Fix kvm compatibility with qemu 1.4 (Issue 389)
- Documentation updates (admin guide, upgrade notes, install
  instructions) (Issue 372)
- Fix gnt-group list nodes and instances count (Issue 436)
- Fix compilation without non-mandatory libraries (Issue 441)
- Fix xen-hvm hypervisor forcing nics to type 'ioemu' (Issue 247)
- Make confd logging more verbose at INFO level (Issue 435)
- Improve "networks" documentation in :manpage:`gnt-instance(8)`
- Fix failure path for instance storage type conversion (Issue 229)
- Update htools text backend documentation
- Improve the renew-crypto section of :manpage:`gnt-cluster(8)`
- Disable inter-cluster instance move for file-based instances, because
  it is dependant on instance export, which is not supported for
  file-based instances. (Issue 414)
- Fix gnt-job crashes on non-ascii characters (Issue 427)
- Fix volume group checks on non-vm-capable nodes (Issue 432)


Version 2.7.0 beta3
-------------------

*(Released Mon, 22 Apr 2013)*

This was the third beta release of the 2.7 series. Since beta2:

- Fix hail to verify disk instance policies on a per-disk basis (Issue 418).
- Fix data loss on wrong usage of ``gnt-instance move``
- Properly export errors in confd-based job queries
- Add ``users-setup`` tool
- Fix iallocator protocol to report 0 as a disk size for diskless
  instances. This avoids hail breaking when a diskless instance is
  present.
- Fix job queue directory permission problem that made confd job queries
  fail. This requires running an ``ensure-dirs --full-run`` on upgrade
  for access to archived jobs (Issue 406).
- Limit the sizes of networks supported by ``gnt-network`` to something
  between a ``/16`` and a ``/30`` to prevent memory bloat and crashes.
- Fix bugs in instance disk template conversion
- Fix GHC 7 compatibility
- Fix ``burnin`` install path (Issue 426).
- Allow very small disk grows (Issue 347).
- Fix a ``ganeti-noded`` memory bloat introduced in 2.5, by making sure
  that noded doesn't import masterd code (Issue 419).
- Make sure the default metavg at cluster init is the same as the vg, if
  unspecified (Issue 358).
- Fix cleanup of partially created disks (part of Issue 416)


Version 2.7.0 beta2
-------------------

*(Released Tue, 2 Apr 2013)*

This was the second beta release of the 2.7 series. Since beta1:

- Networks no longer have a "type" slot, since this information was
  unused in Ganeti: instead of it tags should be used.
- The rapi client now has a ``target_node`` option to MigrateInstance.
- Fix early exit return code for hbal (Issue 386).
- Fix ``gnt-instance migrate/failover -n`` (Issue 396).
- Fix ``rbd showmapped`` output parsing (Issue 312).
- Networks are now referenced indexed by UUID, rather than name. This
  will require running cfgupgrade, from 2.7.0beta1, if networks are in
  use.
- The OS environment now includes network information.
- Deleting of a network is now disallowed if any instance nic is using
  it, to prevent dangling references.
- External storage is now documented in man pages.
- The exclusive_storage flag can now only be set at nodegroup level.
- Hbal can now submit an explicit priority with its jobs.
- Many network related locking fixes.
- Bump up the required pylint version to 0.25.1.
- Fix the ``no_remember`` option in RAPI client.
- Many ipolicy related tests, qa, and fixes.
- Many documentation improvements and fixes.
- Fix building with ``--disable-file-storage``.
- Fix ``-q`` option in htools, which was broken if passed more than
  once.
- Some haskell/python interaction improvements and fixes.
- Fix iallocator in case of missing LVM storage.
- Fix confd config load in case of ``--no-lvm-storage``.
- The confd/query functionality is now mentioned in the security
  documentation.


Version 2.7.0 beta1
-------------------

*(Released Wed, 6 Feb 2013)*

This was the first beta release of the 2.7 series. All important changes
are listed in the latest 2.7 entry.


Version 2.6.2
-------------

*(Released Fri, 21 Dec 2012)*

Important behaviour change: hbal won't rebalance anymore instances which
have the ``auto_balance`` attribute set to false. This was the intention
all along, but until now it only skipped those from the N+1 memory
reservation (DRBD-specific).

A significant number of bug fixes in this release:

- Fixed disk adoption interaction with ipolicy checks.
- Fixed networking issues when instances are started, stopped or
  migrated, by forcing the tap device's MAC prefix to "fe" (issue 217).
- Fixed the warning in cluster verify for shared storage instances not
  being redundant.
- Fixed removal of storage directory on shared file storage (issue 262).
- Fixed validation of LVM volume group name in OpClusterSetParams
  (``gnt-cluster modify``) (issue 285).
- Fixed runtime memory increases (``gnt-instance modify -m``).
- Fixed live migration under Xen's ``xl`` mode.
- Fixed ``gnt-instance console`` with ``xl``.
- Fixed building with newer Haskell compiler/libraries.
- Fixed PID file writing in Haskell daemons (confd); this prevents
  restart issues if confd was launched manually (outside of
  ``daemon-util``) while another copy of it was running
- Fixed a type error when doing live migrations with KVM (issue 297) and
  the error messages for failing migrations have been improved.
- Fixed opcode validation for the out-of-band commands (``gnt-node
  power``).
- Fixed a type error when unsetting OS hypervisor parameters (issue
  311); now it's possible to unset all OS-specific hypervisor
  parameters.
- Fixed the ``dry-run`` mode for many operations: verification of
  results was over-zealous but didn't take into account the ``dry-run``
  operation, resulting in "wrong" failures.
- Fixed bash completion in ``gnt-job list`` when the job queue has
  hundreds of entries; especially with older ``bash`` versions, this
  results in significant CPU usage.

And lastly, a few other improvements have been made:

- Added option to force master-failover without voting (issue 282).
- Clarified error message on lock conflict (issue 287).
- Logging of newly submitted jobs has been improved (issue 290).
- Hostname checks have been made uniform between instance rename and
  create (issue 291).
- The ``--submit`` option is now supported by ``gnt-debug delay``.
- Shutting down the master daemon by sending SIGTERM now stops it from
  processing jobs waiting for locks; instead, those jobs will be started
  once again after the master daemon is started the next time (issue
  296).
- Support for Xen's ``xl`` program has been improved (besides the fixes
  above).
- Reduced logging noise in the Haskell confd daemon (only show one log
  entry for each config reload, instead of two).
- Several man page updates and typo fixes.


Version 2.6.1
-------------

*(Released Fri, 12 Oct 2012)*

A small bugfix release. Among the bugs fixed:

- Fixed double use of ``PRIORITY_OPT`` in ``gnt-node migrate``, that
  made the command unusable.
- Commands that issue many jobs don't fail anymore just because some jobs
  take so long that other jobs are archived.
- Failures during ``gnt-instance reinstall`` are reflected by the exit
  status.
- Issue 190 fixed. Check for DRBD in cluster verify is enabled only when
  DRBD is enabled.
- When ``always_failover`` is set, ``--allow-failover`` is not required
  in migrate commands anymore.
- ``bash_completion`` works even if extglob is disabled.
- Fixed bug with locks that made failover for RDB-based instances fail.
- Fixed bug in non-mirrored instance allocation that made Ganeti choose
  a random node instead of one based on the allocator metric.
- Support for newer versions of pylint and pep8.
- Hail doesn't fail anymore when trying to add an instance of type
  ``file``, ``sharedfile`` or ``rbd``.
- Added new Makefile target to rebuild the whole distribution, so that
  all files are included.


Version 2.6.0
-------------

*(Released Fri, 27 Jul 2012)*


.. attention:: The ``LUXI`` protocol has been made more consistent
   regarding its handling of command arguments. This, however, leads to
   incompatibility issues with previous versions. Please ensure that you
   restart Ganeti daemons soon after the upgrade, otherwise most
   ``LUXI`` calls (job submission, setting/resetting the drain flag,
   pausing/resuming the watcher, cancelling and archiving jobs, querying
   the cluster configuration) will fail.


New features
~~~~~~~~~~~~

Instance run status
+++++++++++++++++++

The current ``admin_up`` field, which used to denote whether an instance
should be running or not, has been removed. Instead, ``admin_state`` is
introduced, with 3 possible values -- ``up``, ``down`` and ``offline``.

The rational behind this is that an instance being “down” can have
different meanings:

- it could be down during a reboot
- it could be temporarily be down for a reinstall
- or it could be down because it is deprecated and kept just for its
  disk

The previous Boolean state was making it difficult to do capacity
calculations: should Ganeti reserve memory for a down instance? Now, the
tri-state field makes it clear:

- in ``up`` and ``down`` state, all resources are reserved for the
  instance, and it can be at any time brought up if it is down
- in ``offline`` state, only disk space is reserved for it, but not
  memory or CPUs

The field can have an extra use: since the transition between ``up`` and
``down`` and vice-versus is done via ``gnt-instance start/stop``, but
transition between ``offline`` and ``down`` is done via ``gnt-instance
modify``, it is possible to given different rights to users. For
example, owners of an instance could be allowed to start/stop it, but
not transition it out of the offline state.

Instance policies and specs
+++++++++++++++++++++++++++

In previous Ganeti versions, an instance creation request was not
limited on the minimum size and on the maximum size just by the cluster
resources. As such, any policy could be implemented only in third-party
clients (RAPI clients, or shell wrappers over ``gnt-*``
tools). Furthermore, calculating cluster capacity via ``hspace`` again
required external input with regards to instance sizes.

In order to improve these workflows and to allow for example better
per-node group differentiation, we introduced instance specs, which
allow declaring:

- minimum instance disk size, disk count, memory size, cpu count
- maximum values for the above metrics
- and “standard” values (used in ``hspace`` to calculate the standard
  sized instances)

The minimum/maximum values can be also customised at node-group level,
for example allowing more powerful hardware to support bigger instance
memory sizes.

Beside the instance specs, there are a few other settings belonging to
the instance policy framework. It is possible now to customise, per
cluster and node-group:

- the list of allowed disk templates
- the maximum ratio of VCPUs per PCPUs (to control CPU oversubscription)
- the maximum ratio of instance to spindles (see below for more
  information) for local storage

All these together should allow all tools that talk to Ganeti to know
what are the ranges of allowed values for instances and the
over-subscription that is allowed.

For the VCPU/PCPU ratio, we already have the VCPU configuration from the
instance configuration, and the physical CPU configuration from the
node. For the spindle ratios however, we didn't track before these
values, so new parameters have been added:

- a new node parameter ``spindle_count``, defaults to 1, customisable at
  node group or node level
- at new backend parameter (for instances), ``spindle_use`` defaults to 1

Note that spindles in this context doesn't need to mean actual
mechanical hard-drives; it's just a relative number for both the node
I/O capacity and instance I/O consumption.

Instance migration behaviour
++++++++++++++++++++++++++++

While live-migration is in general desirable over failover, it is
possible that for some workloads it is actually worse, due to the
variable time of the “suspend” phase during live migration.

To allow the tools to work consistently over such instances (without
having to hard-code instance names), a new backend parameter
``always_failover`` has been added to control the migration/failover
behaviour. When set to True, all migration requests for an instance will
instead fall-back to failover.

Instance memory ballooning
++++++++++++++++++++++++++

Initial support for memory ballooning has been added. The memory for an
instance is no longer fixed (backend parameter ``memory``), but instead
can vary between minimum and maximum values (backend parameters
``minmem`` and ``maxmem``). Currently we only change an instance's
memory when:

- live migrating or failing over and instance and the target node
  doesn't have enough memory
- user requests changing the memory via ``gnt-instance modify
  --runtime-memory``

Instance CPU pinning
++++++++++++++++++++

In order to control the use of specific CPUs by instance, support for
controlling CPU pinning has been added for the Xen, HVM and LXC
hypervisors. This is controlled by a new hypervisor parameter
``cpu_mask``; details about possible values for this are in the
:manpage:`gnt-instance(8)`. Note that use of the most specific (precise
VCPU-to-CPU mapping) form will work well only when all nodes in your
cluster have the same amount of CPUs.

Disk parameters
+++++++++++++++

Another area in which Ganeti was not customisable were the parameters
used for storage configuration, e.g. how many stripes to use for LVM,
DRBD resync configuration, etc.

To improve this area, we've added disks parameters, which are
customisable at cluster and node group level, and which allow to
specify various parameters for disks (DRBD has the most parameters
currently), for example:

- DRBD resync algorithm and parameters (e.g. speed)
- the default VG for meta-data volumes for DRBD
- number of stripes for LVM (plain disk template)
- the RBD pool

These parameters can be modified via ``gnt-cluster modify -D …`` and
``gnt-group modify -D …``, and are used at either instance creation (in
case of LVM stripes, for example) or at disk “activation” time
(e.g. resync speed).

Rados block device support
++++++++++++++++++++++++++

A Rados (http://ceph.com/wiki/Rbd) storage backend has been added,
denoted by the ``rbd`` disk template type. This is considered
experimental, feedback is welcome. For details on configuring it, see
the :doc:`install` document and the :manpage:`gnt-cluster(8)` man page.

Master IP setup
+++++++++++++++

The existing master IP functionality works well only in simple setups (a
single network shared by all nodes); however, if nodes belong to
different networks, then the ``/32`` setup and lack of routing
information is not enough.

To allow the master IP to function well in more complex cases, the
system was reworked as follows:

- a master IP netmask setting has been added
- the master IP activation/turn-down code was moved from the node daemon
  to a separate script
- whether to run the Ganeti-supplied master IP script or a user-supplied
  on is a ``gnt-cluster init`` setting

Details about the location of the standard and custom setup scripts are
in the man page :manpage:`gnt-cluster(8)`; for information about the
setup script protocol, look at the Ganeti-supplied script.

SPICE support
+++++++++++++

The `SPICE <http://www.linux-kvm.org/page/SPICE>`_ support has been
improved.

It is now possible to use TLS-protected connections, and when renewing
or changing the cluster certificates (via ``gnt-cluster renew-crypto``,
it is now possible to specify spice or spice CA certificates. Also, it
is possible to configure a password for SPICE sessions via the
hypervisor parameter ``spice_password_file``.

There are also new parameters to control the compression and streaming
options (e.g. ``spice_image_compression``, ``spice_streaming_video``,
etc.). For details, see the man page :manpage:`gnt-instance(8)` and look
for the spice parameters.

Lastly, it is now possible to see the SPICE connection information via
``gnt-instance console``.

OVF converter
+++++++++++++

A new tool (``tools/ovfconverter``) has been added that supports
conversion between Ganeti and the `Open Virtualization Format
<http://en.wikipedia.org/wiki/Open_Virtualization_Format>`_ (both to and
from).

This relies on the ``qemu-img`` tool to convert the disk formats, so the
actual compatibility with other virtualization solutions depends on it.

Confd daemon changes
++++++++++++++++++++

The configuration query daemon (``ganeti-confd``) is now optional, and
has been rewritten in Haskell; whether to use the daemon at all, use the
Python (default) or the Haskell version is selectable at configure time
via the ``--enable-confd`` parameter, which can take one of the
``haskell``, ``python`` or ``no`` values. If not used, disabling the
daemon will result in a smaller footprint; for larger systems, we
welcome feedback on the Haskell version which might become the default
in future versions.

If you want to use ``gnt-node list-drbd`` you need to have the Haskell
daemon running. The Python version doesn't implement the new call.


User interface changes
~~~~~~~~~~~~~~~~~~~~~~

We have replaced the ``--disks`` option of ``gnt-instance
replace-disks`` with a more flexible ``--disk`` option, which allows
adding and removing disks at arbitrary indices (Issue 188). Furthermore,
disk size and mode can be changed upon recreation (via ``gnt-instance
recreate-disks``, which accepts the same ``--disk`` option).

As many people are used to a ``show`` command, we have added that as an
alias to ``info`` on all ``gnt-*`` commands.

The ``gnt-instance grow-disk`` command has a new mode in which it can
accept the target size of the disk, instead of the delta; this can be
more safe since two runs in absolute mode will be idempotent, and
sometimes it's also easier to specify the desired size directly.

Also the handling of instances with regard to offline secondaries has
been improved. Instance operations should not fail because one of it's
secondary nodes is offline, even though it's safe to proceed.

A new command ``list-drbd`` has been added to the ``gnt-node`` script to
support debugging of DRBD issues on nodes. It provides a mapping of DRBD
minors to instance name.

API changes
~~~~~~~~~~~

RAPI coverage has improved, with (for example) new resources for
recreate-disks, node power-cycle, etc.

Compatibility
~~~~~~~~~~~~~

There is partial support for ``xl`` in the Xen hypervisor; feedback is
welcome.

Python 2.7 is better supported, and after Ganeti 2.6 we will investigate
whether to still support Python 2.4 or move to Python 2.6 as minimum
required version.

Support for Fedora has been slightly improved; the provided example
init.d script should work better on it and the INSTALL file should
document the needed dependencies.

Internal changes
~~~~~~~~~~~~~~~~

The deprecated ``QueryLocks`` LUXI request has been removed. Use
``Query(what=QR_LOCK, ...)`` instead.

The LUXI requests :pyeval:`luxi.REQ_QUERY_JOBS`,
:pyeval:`luxi.REQ_QUERY_INSTANCES`, :pyeval:`luxi.REQ_QUERY_NODES`,
:pyeval:`luxi.REQ_QUERY_GROUPS`, :pyeval:`luxi.REQ_QUERY_EXPORTS` and
:pyeval:`luxi.REQ_QUERY_TAGS` are deprecated and will be removed in a
future version. :pyeval:`luxi.REQ_QUERY` should be used instead.

RAPI client: ``CertificateError`` now derives from
``GanetiApiError``. This should make it more easy to handle Ganeti
errors.

Deprecation warnings due to PyCrypto/paramiko import in
``tools/setup-ssh`` have been silenced, as usually they are safe; please
make sure to run an up-to-date paramiko version, if you use this tool.

The QA scripts now depend on Python 2.5 or above (the main code base
still works with Python 2.4).

The configuration file (``config.data``) is now written without
indentation for performance reasons; if you want to edit it, it can be
re-formatted via ``tools/fmtjson``.

A number of bugs has been fixed in the cluster merge tool.

``x509`` certification verification (used in import-export) has been
changed to allow the same clock skew as permitted by the cluster
verification. This will remove some rare but hard to diagnose errors in
import-export.


Version 2.6.0 rc4
-----------------

*(Released Thu, 19 Jul 2012)*

Very few changes from rc4 to the final release, only bugfixes:

- integrated fixes from release 2.5.2 (fix general boot flag for KVM
  instance, fix CDROM booting for KVM instances)
- fixed node group modification of node parameters
- fixed issue in LUClusterVerifyGroup with multi-group clusters
- fixed generation of bash completion to ensure a stable ordering
- fixed a few typos


Version 2.6.0 rc3
-----------------

*(Released Fri, 13 Jul 2012)*

Third release candidate for 2.6. The following changes were done from
rc3 to rc4:

- Fixed ``UpgradeConfig`` w.r.t. to disk parameters on disk objects.
- Fixed an inconsistency in the LUXI protocol with the provided
  arguments (NOT backwards compatible)
- Fixed a bug with node groups ipolicy where ``min`` was greater than
  the cluster ``std`` value
- Implemented a new ``gnt-node list-drbd`` call to list DRBD minors for
  easier instance debugging on nodes (requires ``hconfd`` to work)


Version 2.6.0 rc2
-----------------

*(Released Tue, 03 Jul 2012)*

Second release candidate for 2.6. The following changes were done from
rc2 to rc3:

- Fixed ``gnt-cluster verify`` regarding ``master-ip-script`` on non
  master candidates
- Fixed a RAPI regression on missing beparams/memory
- Fixed redistribution of files on offline nodes
- Added possibility to run activate-disks even though secondaries are
  offline. With this change it relaxes also the strictness on some other
  commands which use activate disks internally:
  * ``gnt-instance start|reboot|rename|backup|export``
- Made it possible to remove safely an instance if its secondaries are
  offline
- Made it possible to reinstall even though secondaries are offline


Version 2.6.0 rc1
-----------------

*(Released Mon, 25 Jun 2012)*

First release candidate for 2.6. The following changes were done from
rc1 to rc2:

- Fixed bugs with disk parameters and ``rbd`` templates as well as
  ``instance_os_add``
- Made ``gnt-instance modify`` more consistent regarding new NIC/Disk
  behaviour. It supports now the modify operation
- ``hcheck`` implemented to analyze cluster health and possibility of
  improving health by rebalance
- ``hbal`` has been improved in dealing with split instances


Version 2.6.0 beta2
-------------------

*(Released Mon, 11 Jun 2012)*

Second beta release of 2.6. The following changes were done from beta2
to rc1:

- Fixed ``daemon-util`` with non-root user models
- Fixed creation of plain instances with ``--no-wait-for-sync``
- Fix wrong iv_names when running ``cfgupgrade``
- Export more information in RAPI group queries
- Fixed bug when changing instance network interfaces
- Extended burnin to do NIC changes
- query: Added ``<``, ``>``, ``<=``, ``>=`` comparison operators
- Changed default for DRBD barriers
- Fixed DRBD error reporting for syncer rate
- Verify the options on disk parameters

And of course various fixes to documentation and improved unittests and
QA.


Version 2.6.0 beta1
-------------------

*(Released Wed, 23 May 2012)*

First beta release of 2.6. The following changes were done from beta1 to
beta2:

- integrated patch for distributions without ``start-stop-daemon``
- adapted example init.d script to work on Fedora
- fixed log handling in Haskell daemons
- adapted checks in the watcher for pycurl linked against libnss
- add partial support for ``xl`` instead of ``xm`` for Xen
- fixed a type issue in cluster verification
- fixed ssconf handling in the Haskell code (was breaking confd in IPv6
  clusters)

Plus integrated fixes from the 2.5 branch:

- fixed ``kvm-ifup`` to use ``/bin/bash``
- fixed parallel build failures
- KVM live migration when using a custom keymap


Version 2.5.2
-------------

*(Released Tue, 24 Jul 2012)*

A small bugfix release, with no new features:

- fixed bash-isms in kvm-ifup, for compatibility with systems which use a
  different default shell (e.g. Debian, Ubuntu)
- fixed KVM startup and live migration with a custom keymap (fixes Issue
  243 and Debian bug #650664)
- fixed compatibility with KVM versions that don't support multiple boot
  devices (fixes Issue 230 and Debian bug #624256)

Additionally, a few fixes were done to the build system (fixed parallel
build failures) and to the unittests (fixed race condition in test for
FileID functions, and the default enable/disable mode for QA test is now
customisable).


Version 2.5.1
-------------

*(Released Fri, 11 May 2012)*

A small bugfix release.

The main issues solved are on the topic of compatibility with newer LVM
releases:

- fixed parsing of ``lv_attr`` field
- adapted to new ``vgreduce --removemissing`` behaviour where sometimes
  the ``--force`` flag is needed

Also on the topic of compatibility, ``tools/lvmstrap`` has been changed
to accept kernel 3.x too (was hardcoded to 2.6.*).

A regression present in 2.5.0 that broke handling (in the gnt-* scripts)
of hook results and that also made display of other errors suboptimal
was fixed; the code behaves now like 2.4 and earlier.

Another change in 2.5, the cleanup of the OS scripts environment, is too
aggressive: it removed even the ``PATH`` variable, which requires the OS
scripts to *always* need to export it. Since this is a bit too strict,
we now export a minimal PATH, the same that we export for hooks.

The fix for issue 201 (Preserve bridge MTU in KVM ifup script) was
integrated into this release.

Finally, a few other miscellaneous changes were done (no new features,
just small improvements):

- Fix ``gnt-group --help`` display
- Fix hardcoded Xen kernel path
- Fix grow-disk handling of invalid units
- Update synopsis for ``gnt-cluster repair-disk-sizes``
- Accept both PUT and POST in noded (makes future upgrade to 2.6 easier)


Version 2.5.0
-------------

*(Released Thu, 12 Apr 2012)*

Incompatible/important changes and bugfixes
~~~~~~~~~~~~~~~~~~~~~~~~~~~~~~~~~~~~~~~~~~~

- The default of the ``/2/instances/[instance_name]/rename`` RAPI
  resource's ``ip_check`` parameter changed from ``True`` to ``False``
  to match the underlying LUXI interface.
- The ``/2/nodes/[node_name]/evacuate`` RAPI resource was changed to use
  body parameters, see :doc:`RAPI documentation <rapi>`. The server does
  not maintain backwards-compatibility as the underlying operation
  changed in an incompatible way. The RAPI client can talk to old
  servers, but it needs to be told so as the return value changed.
- When creating file-based instances via RAPI, the ``file_driver``
  parameter no longer defaults to ``loop`` and must be specified.
- The deprecated ``bridge`` NIC parameter is no longer supported. Use
  ``link`` instead.
- Support for the undocumented and deprecated RAPI instance creation
  request format version 0 has been dropped. Use version 1, supported
  since Ganeti 2.1.3 and :doc:`documented <rapi>`, instead.
- Pyparsing 1.4.6 or above is required, see :doc:`installation
  documentation <install>`.
- The "cluster-verify" hooks are now executed per group by the
  ``OP_CLUSTER_VERIFY_GROUP`` opcode. This maintains the same behavior
  if you just run ``gnt-cluster verify``, which generates one opcode per
  group.
- The environment as passed to the OS scripts is cleared, and thus no
  environment variables defined in the node daemon's environment will be
  inherited by the scripts.
- The :doc:`iallocator <iallocator>` mode ``multi-evacuate`` has been
  deprecated.
- :doc:`New iallocator modes <design-multi-reloc>` have been added to
  support operations involving multiple node groups.
- Offline nodes are ignored when failing over an instance.
- Support for KVM version 1.0, which changed the version reporting format
  from 3 to 2 digits.
- TCP/IP ports used by DRBD disks are returned to a pool upon instance
  removal.
- ``Makefile`` is now compatible with Automake 1.11.2
- Includes all bugfixes made in the 2.4 series

New features
~~~~~~~~~~~~

- The ganeti-htools project has been merged into the ganeti-core source
  tree and will be built as part of Ganeti (see :doc:`install-quick`).
- Implemented support for :doc:`shared storage <design-shared-storage>`.
- Add support for disks larger than 2 TB in ``lvmstrap`` by supporting
  GPT-style partition tables (requires `parted
  <http://www.gnu.org/s/parted/>`_).
- Added support for floppy drive and 2nd CD-ROM drive in KVM hypervisor.
- Allowed adding tags on instance creation.
- Export instance tags to hooks (``INSTANCE_TAGS``, see :doc:`hooks`)
- Allow instances to be started in a paused state, enabling the user to
  see the complete console output on boot using the console.
- Added new hypervisor flag to control default reboot behaviour
  (``reboot_behavior``).
- Added support for KVM keymaps (hypervisor parameter ``keymap``).
- Improved out-of-band management support:

  - Added ``gnt-node health`` command reporting the health status of
    nodes.
  - Added ``gnt-node power`` command to manage power status of nodes.
  - Added command for emergency power-off (EPO), ``gnt-cluster epo``.

- Instance migration can fall back to failover if instance is not
  running.
- Filters can be used when listing nodes, instances, groups and locks;
  see :manpage:`ganeti(7)` manpage.
- Added post-execution status as variables to :doc:`hooks <hooks>`
  environment.
- Instance tags are exported/imported together with the instance.
- When given an explicit job ID, ``gnt-job info`` will work for archived
  jobs.
- Jobs can define dependencies on other jobs (not yet supported via
  RAPI or command line, but used by internal commands and usable via
  LUXI).

  - Lock monitor (``gnt-debug locks``) shows jobs waiting for
    dependencies.

- Instance failover is now available as a RAPI resource
  (``/2/instances/[instance_name]/failover``).
- ``gnt-instance info`` defaults to static information if primary node
  is offline.
- Opcodes have a new ``comment`` attribute.
- Added basic SPICE support to KVM hypervisor.
- ``tools/ganeti-listrunner`` allows passing of arguments to executable.

Node group improvements
~~~~~~~~~~~~~~~~~~~~~~~

- ``gnt-cluster verify`` has been modified to check groups separately,
  thereby improving performance.
- Node group support has been added to ``gnt-cluster verify-disks``,
  which now operates per node group.
- Watcher has been changed to work better with node groups.

  - One process and state file per node group.
  - Slow watcher in one group doesn't block other group's watcher.

- Added new command, ``gnt-group evacuate``, to move all instances in a
  node group to other groups.
- Added ``gnt-instance change-group`` to move an instance to another
  node group.
- ``gnt-cluster command`` and ``gnt-cluster copyfile`` now support
  per-group operations.
- Node groups can be tagged.
- Some operations switch from an exclusive to a shared lock as soon as
  possible.
- Instance's primary and secondary nodes' groups are now available as
  query fields (``pnode.group``, ``pnode.group.uuid``, ``snodes.group``
  and ``snodes.group.uuid``).

Misc
~~~~

- Numerous updates to documentation and manpages.

  - :doc:`RAPI <rapi>` documentation now has detailed parameter
    descriptions.
  - Some opcode/job results are now also documented, see :doc:`RAPI
    <rapi>`.

- A lockset's internal lock is now also visible in lock monitor.
- Log messages from job queue workers now contain information about the
  opcode they're processing.
- ``gnt-instance console`` no longer requires the instance lock.
- A short delay when waiting for job changes reduces the number of LUXI
  requests significantly.
- DRBD metadata volumes are overwritten with zeros during disk creation.
- Out-of-band commands no longer acquire the cluster lock in exclusive
  mode.
- ``devel/upload`` now uses correct permissions for directories.


Version 2.5.0 rc6
-----------------

*(Released Fri, 23 Mar 2012)*

This was the sixth release candidate of the 2.5 series.


Version 2.5.0 rc5
-----------------

*(Released Mon, 9 Jan 2012)*

This was the fifth release candidate of the 2.5 series.


Version 2.5.0 rc4
-----------------

*(Released Thu, 27 Oct 2011)*

This was the fourth release candidate of the 2.5 series.


Version 2.5.0 rc3
-----------------

*(Released Wed, 26 Oct 2011)*

This was the third release candidate of the 2.5 series.


Version 2.5.0 rc2
-----------------

*(Released Tue, 18 Oct 2011)*

This was the second release candidate of the 2.5 series.


Version 2.5.0 rc1
-----------------

*(Released Tue, 4 Oct 2011)*

This was the first release candidate of the 2.5 series.


Version 2.5.0 beta3
-------------------

*(Released Wed, 31 Aug 2011)*

This was the third beta release of the 2.5 series.


Version 2.5.0 beta2
-------------------

*(Released Mon, 22 Aug 2011)*

This was the second beta release of the 2.5 series.


Version 2.5.0 beta1
-------------------

*(Released Fri, 12 Aug 2011)*

This was the first beta release of the 2.5 series.


Version 2.4.5
-------------

*(Released Thu, 27 Oct 2011)*

- Fixed bug when parsing command line parameter values ending in
  backslash
- Fixed assertion error after unclean master shutdown
- Disable HTTP client pool for RPC, significantly reducing memory usage
  of master daemon
- Fixed queue archive creation with wrong permissions


Version 2.4.4
-------------

*(Released Tue, 23 Aug 2011)*

Small bug-fixes:

- Fixed documentation for importing with ``--src-dir`` option
- Fixed a bug in ``ensure-dirs`` with queue/archive permissions
- Fixed a parsing issue with DRBD 8.3.11 in the Linux kernel


Version 2.4.3
-------------

*(Released Fri, 5 Aug 2011)*

Many bug-fixes and a few small features:

- Fixed argument order in ``ReserveLV`` and ``ReserveMAC`` which caused
  issues when you tried to add an instance with two MAC addresses in one
  request
- KVM: fixed per-instance stored UID value
- KVM: configure bridged NICs at migration start
- KVM: Fix a bug where instance will not start with never KVM versions
  (>= 0.14)
- Added OS search path to ``gnt-cluster info``
- Fixed an issue with ``file_storage_dir`` where you were forced to
  provide an absolute path, but the documentation states it is a
  relative path, the documentation was right
- Added a new parameter to instance stop/start called ``--no-remember``
  that will make the state change to not be remembered
- Implemented ``no_remember`` at RAPI level
- Improved the documentation
- Node evacuation: don't call IAllocator if node is already empty
- Fixed bug in DRBD8 replace disks on current nodes
- Fixed bug in recreate-disks for DRBD instances
- Moved assertion checking locks in ``gnt-instance replace-disks``
  causing it to abort with not owning the right locks for some situation
- Job queue: Fixed potential race condition when cancelling queued jobs
- Fixed off-by-one bug in job serial generation
- ``gnt-node volumes``: Fix instance names
- Fixed aliases in bash completion
- Fixed a bug in reopening log files after being sent a SIGHUP
- Added a flag to burnin to allow specifying VCPU count
- Bugfixes to non-root Ganeti configuration


Version 2.4.2
-------------

*(Released Thu, 12 May 2011)*

Many bug-fixes and a few new small features:

- Fixed a bug related to log opening failures
- Fixed a bug in instance listing with orphan instances
- Fixed a bug which prevented resetting the cluster-level node parameter
  ``oob_program`` to the default
- Many fixes related to the ``cluster-merge`` tool
- Fixed a race condition in the lock monitor, which caused failures
  during (at least) creation of many instances in parallel
- Improved output for gnt-job info
- Removed the quiet flag on some ssh calls which prevented debugging
  failures
- Improved the N+1 failure messages in cluster verify by actually
  showing the memory values (needed and available)
- Increased lock attempt timeouts so that when executing long operations
  (e.g. DRBD replace-disks) other jobs do not enter 'blocking acquire'
  too early and thus prevent the use of the 'fair' mechanism
- Changed instance query data (``gnt-instance info``) to not acquire
  locks unless needed, thus allowing its use on locked instance if only
  static information is asked for
- Improved behaviour with filesystems that do not support rename on an
  opened file
- Fixed the behaviour of ``prealloc_wipe_disks`` cluster parameter which
  kept locks on all nodes during the wipe, which is unneeded
- Fixed ``gnt-watcher`` handling of errors during hooks execution
- Fixed bug in ``prealloc_wipe_disks`` with small disk sizes (less than
  10GiB) which caused the wipe to fail right at the end in some cases
- Fixed master IP activation when doing master failover with no-voting
- Fixed bug in ``gnt-node add --readd`` which allowed the re-adding of
  the master node itself
- Fixed potential data-loss in under disk full conditions, where Ganeti
  wouldn't check correctly the return code and would consider
  partially-written files 'correct'
- Fixed bug related to multiple VGs and DRBD disk replacing
- Added new disk parameter ``metavg`` that allows placement of the meta
  device for DRBD in a different volume group
- Fixed error handling in the node daemon when the system libc doesn't
  have major number 6 (i.e. if ``libc.so.6`` is not the actual libc)
- Fixed lock release during replace-disks, which kept cluster-wide locks
  when doing disk replaces with an iallocator script
- Added check for missing bridges in cluster verify
- Handle EPIPE errors while writing to the terminal better, so that
  piping the output to e.g. ``less`` doesn't cause a backtrace
- Fixed rare case where a ^C during Luxi calls could have been
  interpreted as server errors, instead of simply terminating
- Fixed a race condition in LUGroupAssignNodes (``gnt-group
  assign-nodes``)
- Added a few more parameters to the KVM hypervisor, allowing a second
  CDROM, custom disk type for CDROMs and a floppy image
- Removed redundant message in instance rename when the name is given
  already as a FQDN
- Added option to ``gnt-instance recreate-disks`` to allow creating the
  disks on new nodes, allowing recreation when the original instance
  nodes are completely gone
- Added option when converting disk templates to DRBD to skip waiting
  for the resync, in order to make the instance available sooner
- Added two new variables to the OS scripts environment (containing the
  instance's nodes)
- Made the root_path and optional parameter for the xen-pvm hypervisor,
  to allow use of ``pvgrub`` as bootloader
- Changed the instance memory modifications to only check out-of-memory
  conditions on memory increases, and turned the secondary node warnings
  into errors (they can still be overridden via ``--force``)
- Fixed the handling of a corner case when the Python installation gets
  corrupted (e.g. a bad disk) while ganeti-noded is running and we try
  to execute a command that doesn't exist
- Fixed a bug in ``gnt-instance move`` (LUInstanceMove) when the primary
  node of the instance returned failures during instance shutdown; this
  adds the option ``--ignore-consistency`` to gnt-instance move

And as usual, various improvements to the error messages, documentation
and man pages.


Version 2.4.1
-------------

*(Released Wed, 09 Mar 2011)*

Emergency bug-fix release. ``tools/cfgupgrade`` was broken and overwrote
the RAPI users file if run twice (even with ``--dry-run``).

The release fixes that bug (nothing else changed).


Version 2.4.0
-------------

*(Released Mon, 07 Mar 2011)*

Final 2.4.0 release. Just a few small fixes:

- Fixed RAPI node evacuate
- Fixed the kvm-ifup script
- Fixed internal error handling for special job cases
- Updated man page to specify the escaping feature for options


Version 2.4.0 rc3
-----------------

*(Released Mon, 28 Feb 2011)*

A critical fix for the ``prealloc_wipe_disks`` feature: it is possible
that this feature wiped the disks of the wrong instance, leading to loss
of data.

Other changes:

- Fixed title of query field containing instance name
- Expanded the glossary in the documentation
- Fixed one unittest (internal issue)


Version 2.4.0 rc2
-----------------

*(Released Mon, 21 Feb 2011)*

A number of bug fixes plus just a couple functionality changes.

On the user-visible side, the ``gnt-* list`` command output has changed
with respect to "special" field states. The current rc1 style of display
can be re-enabled by passing a new ``--verbose`` (``-v``) flag, but in
the default output mode special fields states are displayed as follows:

- Offline resource: ``*``
- Unavailable/not applicable: ``-``
- Data missing (RPC failure): ``?``
- Unknown field: ``??``

Another user-visible change is the addition of ``--force-join`` to
``gnt-node add``.

As for bug fixes:

- ``tools/cluster-merge`` has seen many fixes and is now enabled again
- Fixed regression in RAPI/instance reinstall where all parameters were
  required (instead of optional)
- Fixed ``gnt-cluster repair-disk-sizes``, was broken since Ganeti 2.2
- Fixed iallocator usage (offline nodes were not considered offline)
- Fixed ``gnt-node list`` with respect to non-vm_capable nodes
- Fixed hypervisor and OS parameter validation with respect to
  non-vm_capable nodes
- Fixed ``gnt-cluster verify`` with respect to offline nodes (mostly
  cosmetic)
- Fixed ``tools/listrunner`` with respect to agent-based usage


Version 2.4.0 rc1
-----------------

*(Released Fri,  4 Feb 2011)*

Many changes and fixes since the beta1 release. While there were some
internal changes, the code has been mostly stabilised for the RC
release.

Note: the dumb allocator was removed in this release, as it was not kept
up-to-date with the IAllocator protocol changes. It is recommended to
use the ``hail`` command from the ganeti-htools package.

Note: the 2.4 and up versions of Ganeti are not compatible with the
0.2.x branch of ganeti-htools. You need to upgrade to
ganeti-htools-0.3.0 (or later).

Regressions fixed from 2.3
~~~~~~~~~~~~~~~~~~~~~~~~~~

- Fixed the ``gnt-cluster verify-disks`` command
- Made ``gnt-cluster verify-disks`` work in parallel (as opposed to
  serially on nodes)
- Fixed disk adoption breakage
- Fixed wrong headers in instance listing for field aliases

Other bugs fixed
~~~~~~~~~~~~~~~~

- Fixed corner case in KVM handling of NICs
- Fixed many cases of wrong handling of non-vm_capable nodes
- Fixed a bug where a missing instance symlink was not possible to
  recreate with any ``gnt-*`` command (now ``gnt-instance
  activate-disks`` does it)
- Fixed the volume group name as reported by ``gnt-cluster
  verify-disks``
- Increased timeouts for the import-export code, hopefully leading to
  fewer aborts due network or instance timeouts
- Fixed bug in ``gnt-node list-storage``
- Fixed bug where not all daemons were started on cluster
  initialisation, but only at the first watcher run
- Fixed many bugs in the OOB implementation
- Fixed watcher behaviour in presence of instances with offline
  secondaries
- Fixed instance list output for instances running on the wrong node
- a few fixes to the cluster-merge tool, but it still cannot merge
  multi-node groups (currently it is not recommended to use this tool)


Improvements
~~~~~~~~~~~~

- Improved network configuration for the KVM hypervisor
- Added e1000 as a supported NIC for Xen-HVM
- Improved the lvmstrap tool to also be able to use partitions, as
  opposed to full disks
- Improved speed of disk wiping (the cluster parameter
  ``prealloc_wipe_disks``, so that it has a low impact on the total time
  of instance creations
- Added documentation for the OS parameters
- Changed ``gnt-instance deactivate-disks`` so that it can work if the
  hypervisor is not responding
- Added display of blacklisted and hidden OS information in
  ``gnt-cluster info``
- Extended ``gnt-cluster verify`` to also validate hypervisor, backend,
  NIC and node parameters, which might create problems with currently
  invalid (but undetected) configuration files, but prevents validation
  failures when unrelated parameters are modified
- Changed cluster initialisation to wait for the master daemon to become
  available
- Expanded the RAPI interface:

  - Added config redistribution resource
  - Added activation/deactivation of instance disks
  - Added export of console information

- Implemented log file reopening on SIGHUP, which allows using
  logrotate(8) for the Ganeti log files
- Added a basic OOB helper script as an example


Version 2.4.0 beta1
-------------------

*(Released Fri, 14 Jan 2011)*

User-visible
~~~~~~~~~~~~

- Fixed timezone issues when formatting timestamps
- Added support for node groups, available via ``gnt-group`` and other
  commands
- Added out-of-band framework and management, see :doc:`design
  document <design-oob>`
- Removed support for roman numbers from ``gnt-node list`` and
  ``gnt-instance list``.
- Allowed modification of master network interface via ``gnt-cluster
  modify --master-netdev``
- Accept offline secondaries while shutting down instance disks
- Added ``blockdev_prefix`` parameter to Xen PVM and HVM hypervisors
- Added support for multiple LVM volume groups
- Avoid sorting nodes for ``gnt-node list`` if specific nodes are
  requested
- Added commands to list available fields:

  - ``gnt-node list-fields``
  - ``gnt-group list-fields``
  - ``gnt-instance list-fields``

- Updated documentation and man pages

Integration
~~~~~~~~~~~

- Moved ``rapi_users`` file into separate directory, now named
  ``.../ganeti/rapi/users``, ``cfgupgrade`` moves the file and creates a
  symlink
- Added new tool for running commands on many machines,
  ``tools/ganeti-listrunner``
- Implemented more verbose result in ``OpInstanceConsole`` opcode, also
  improving the ``gnt-instance console`` output
- Allowed customisation of disk index separator at ``configure`` time
- Export node group allocation policy to :doc:`iallocator <iallocator>`
- Added support for non-partitioned md disks in ``lvmstrap``
- Added script to gracefully power off KVM instances
- Split ``utils`` module into smaller parts
- Changed query operations to return more detailed information, e.g.
  whether an information is unavailable due to an offline node. To use
  this new functionality, the LUXI call ``Query`` must be used. Field
  information is now stored by the master daemon and can be retrieved
  using ``QueryFields``. Instances, nodes and groups can also be queried
  using the new opcodes ``OpQuery`` and ``OpQueryFields`` (not yet
  exposed via RAPI). The following commands make use of this
  infrastructure change:

  - ``gnt-group list``
  - ``gnt-group list-fields``
  - ``gnt-node list``
  - ``gnt-node list-fields``
  - ``gnt-instance list``
  - ``gnt-instance list-fields``
  - ``gnt-debug locks``

Remote API
~~~~~~~~~~

- New RAPI resources (see :doc:`rapi`):

  - ``/2/modify``
  - ``/2/groups``
  - ``/2/groups/[group_name]``
  - ``/2/groups/[group_name]/assign-nodes``
  - ``/2/groups/[group_name]/modify``
  - ``/2/groups/[group_name]/rename``
  - ``/2/instances/[instance_name]/disk/[disk_index]/grow``

- RAPI changes:

  - Implemented ``no_install`` for instance creation
  - Implemented OS parameters for instance reinstallation, allowing
    use of special settings on reinstallation (e.g. for preserving data)

Misc
~~~~

- Added IPv6 support in import/export
- Pause DRBD synchronization while wiping disks on instance creation
- Updated unittests and QA scripts
- Improved network parameters passed to KVM
- Converted man pages from docbook to reStructuredText


Version 2.3.1
-------------

*(Released Mon, 20 Dec 2010)*

Released version 2.3.1~rc1 without any changes.


Version 2.3.1 rc1
-----------------

*(Released Wed, 1 Dec 2010)*

- impexpd: Disable OpenSSL compression in socat if possible (backport
  from master, commit e90739d625b, see :doc:`installation guide
  <install-quick>` for details)
- Changed unittest coverage report to exclude test scripts
- Added script to check version format


Version 2.3.0
-------------

*(Released Wed, 1 Dec 2010)*

Released version 2.3.0~rc1 without any changes.


Version 2.3.0 rc1
-----------------

*(Released Fri, 19 Nov 2010)*

A number of bugfixes and documentation updates:

- Update ganeti-os-interface documentation
- Fixed a bug related to duplicate MACs or similar items which should be
  unique
- Fix breakage in OS state modify
- Reinstall instance: disallow offline secondaries (fixes bug related to
  OS changing but reinstall failing)
- plus all the other fixes between 2.2.1 and 2.2.2


Version 2.3.0 rc0
-----------------

*(Released Tue, 2 Nov 2010)*

- Fixed clearing of the default iallocator using ``gnt-cluster modify``
- Fixed master failover race with watcher
- Fixed a bug in ``gnt-node modify`` which could lead to an inconsistent
  configuration
- Accept previously stopped instance for export with instance removal
- Simplify and extend the environment variables for instance OS scripts
- Added new node flags, ``master_capable`` and ``vm_capable``
- Added optional instance disk wiping prior during allocation. This is a
  cluster-wide option and can be set/modified using
  ``gnt-cluster {init,modify} --prealloc-wipe-disks``.
- Added IPv6 support, see :doc:`design document <design-2.3>` and
  :doc:`install-quick`
- Added a new watcher option (``--ignore-pause``)
- Added option to ignore offline node on instance start/stop
  (``--ignore-offline``)
- Allow overriding OS parameters with ``gnt-instance reinstall``
- Added ability to change node's secondary IP address using ``gnt-node
  modify``
- Implemented privilege separation for all daemons except
  ``ganeti-noded``, see ``configure`` options
- Complain if an instance's disk is marked faulty in ``gnt-cluster
  verify``
- Implemented job priorities (see ``ganeti(7)`` manpage)
- Ignore failures while shutting down instances during failover from
  offline node
- Exit daemon's bootstrap process only once daemon is ready
- Export more information via ``LUInstanceQuery``/remote API
- Improved documentation, QA and unittests
- RAPI daemon now watches ``rapi_users`` all the time and doesn't need a
  restart if the file was created or changed
- Added LUXI protocol version sent with each request and response,
  allowing detection of server/client mismatches
- Moved the Python scripts among gnt-* and ganeti-* into modules
- Moved all code related to setting up SSH to an external script,
  ``setup-ssh``
- Infrastructure changes for node group support in future versions


Version 2.2.2
-------------

*(Released Fri, 19 Nov 2010)*

A few small bugs fixed, and some improvements to the build system:

- Fix documentation regarding conversion to drbd
- Fix validation of parameters in cluster modify (``gnt-cluster modify
  -B``)
- Fix error handling in node modify with multiple changes
- Allow remote imports without checked names


Version 2.2.1
-------------

*(Released Tue, 19 Oct 2010)*

- Disable SSL session ID cache in RPC client


Version 2.2.1 rc1
-----------------

*(Released Thu, 14 Oct 2010)*

- Fix interaction between Curl/GnuTLS and the Python's HTTP server
  (thanks Apollon Oikonomopoulos!), finally allowing the use of Curl
  with GnuTLS
- Fix problems with interaction between Curl and Python's HTTP server,
  resulting in increased speed in many RPC calls
- Improve our release script to prevent breakage with older aclocal and
  Python 2.6


Version 2.2.1 rc0
-----------------

*(Released Thu, 7 Oct 2010)*

- Fixed issue 125, replace hardcoded "xenvg" in ``gnt-cluster`` with
  value retrieved from master
- Added support for blacklisted or hidden OS definitions
- Added simple lock monitor (accessible via (``gnt-debug locks``)
- Added support for -mem-path in KVM hypervisor abstraction layer
- Allow overriding instance parameters in tool for inter-cluster
  instance moves (``tools/move-instance``)
- Improved opcode summaries (e.g. in ``gnt-job list``)
- Improve consistency of OS listing by sorting it
- Documentation updates


Version 2.2.0.1
---------------

*(Released Fri, 8 Oct 2010)*

- Rebuild with a newer autotools version, to fix python 2.6 compatibility


Version 2.2.0
-------------

*(Released Mon, 4 Oct 2010)*

- Fixed regression in ``gnt-instance rename``


Version 2.2.0 rc2
-----------------

*(Released Wed, 22 Sep 2010)*

- Fixed OS_VARIANT variable for OS scripts
- Fixed cluster tag operations via RAPI
- Made ``setup-ssh`` exit with non-zero code if an error occurred
- Disabled RAPI CA checks in watcher


Version 2.2.0 rc1
-----------------

*(Released Mon, 23 Aug 2010)*

- Support DRBD versions of the format "a.b.c.d"
- Updated manpages
- Re-introduce support for usage from multiple threads in RAPI client
- Instance renames and modify via RAPI
- Work around race condition between processing and archival in job
  queue
- Mark opcodes following failed one as failed, too
- Job field ``lock_status`` was removed due to difficulties making it
  work with the changed job queue in Ganeti 2.2; a better way to monitor
  locks is expected for a later 2.2.x release
- Fixed dry-run behaviour with many commands
- Support ``ssh-agent`` again when adding nodes
- Many additional bugfixes


Version 2.2.0 rc0
-----------------

*(Released Fri, 30 Jul 2010)*

Important change: the internal RPC mechanism between Ganeti nodes has
changed from using a home-grown http library (based on the Python base
libraries) to use the PycURL library. This requires that PycURL is
installed on nodes. Please note that on Debian/Ubuntu, PycURL is linked
against GnuTLS by default. cURL's support for GnuTLS had known issues
before cURL 7.21.0 and we recommend using the latest cURL release or
linking against OpenSSL. Most other distributions already link PycURL
and cURL against OpenSSL. The command::

  python -c 'import pycurl; print pycurl.version'

can be used to determine the libraries PycURL and cURL are linked
against.

Other significant changes:

- Rewrote much of the internals of the job queue, in order to achieve
  better parallelism; this decouples job query operations from the job
  processing, and it should allow much nicer behaviour of the master
  daemon under load, and it also has uncovered some long-standing bugs
  related to the job serialisation (now fixed)
- Added a default iallocator setting to the cluster parameters,
  eliminating the need to always pass nodes or an iallocator for
  operations that require selection of new node(s)
- Added experimental support for the LXC virtualization method
- Added support for OS parameters, which allows the installation of
  instances to pass parameter to OS scripts in order to customise the
  instance
- Added a hypervisor parameter controlling the migration type (live or
  non-live), since hypervisors have various levels of reliability; this
  has renamed the 'live' parameter to 'mode'
- Added a cluster parameter ``reserved_lvs`` that denotes reserved
  logical volumes, meaning that cluster verify will ignore them and not
  flag their presence as errors
- The watcher will now reset the error count for failed instances after
  8 hours, thus allowing self-healing if the problem that caused the
  instances to be down/fail to start has cleared in the meantime
- Added a cluster parameter ``drbd_usermode_helper`` that makes Ganeti
  check for, and warn, if the drbd module parameter ``usermode_helper``
  is not consistent with the cluster-wide setting; this is needed to
  make diagnose easier of failed drbd creations
- Started adding base IPv6 support, but this is not yet
  enabled/available for use
- Rename operations (cluster, instance) will now return the new name,
  which is especially useful if a short name was passed in
- Added support for instance migration in RAPI
- Added a tool to pre-configure nodes for the SSH setup, before joining
  them to the cluster; this will allow in the future a simplified model
  for node joining (but not yet fully enabled in 2.2); this needs the
  paramiko python library
- Fixed handling of name-resolving errors
- Fixed consistency of job results on the error path
- Fixed master-failover race condition when executed multiple times in
  sequence
- Fixed many bugs related to the job queue (mostly introduced during the
  2.2 development cycle, so not all are impacting 2.1)
- Fixed instance migration with missing disk symlinks
- Fixed handling of unknown jobs in ``gnt-job archive``
- And many other small fixes/improvements

Internal changes:

- Enhanced both the unittest and the QA coverage
- Switched the opcode validation to a generic model, and extended the
  validation to all opcode parameters
- Changed more parts of the code that write shell scripts to use the
  same class for this
- Switched the master daemon to use the asyncore library for the Luxi
  server endpoint


Version 2.2.0 beta0
-------------------

*(Released Thu, 17 Jun 2010)*

- Added tool (``move-instance``) and infrastructure to move instances
  between separate clusters (see :doc:`separate documentation
  <move-instance>` and :doc:`design document <design-2.2>`)
- Added per-request RPC timeout
- RAPI now requires a Content-Type header for requests with a body (e.g.
  ``PUT`` or ``POST``) which must be set to ``application/json`` (see
  :rfc:`2616` (HTTP/1.1), section 7.2.1)
- ``ganeti-watcher`` attempts to restart ``ganeti-rapi`` if RAPI is not
  reachable
- Implemented initial support for running Ganeti daemons as separate
  users, see configure-time flags ``--with-user-prefix`` and
  ``--with-group-prefix`` (only ``ganeti-rapi`` is supported at this
  time)
- Instances can be removed after export (``gnt-backup export
  --remove-instance``)
- Self-signed certificates generated by Ganeti now use a 2048 bit RSA
  key (instead of 1024 bit)
- Added new cluster configuration file for cluster domain secret
- Import/export now use SSL instead of SSH
- Added support for showing estimated time when exporting an instance,
  see the ``ganeti-os-interface(7)`` manpage and look for
  ``EXP_SIZE_FD``


Version 2.1.8
-------------

*(Released Tue, 16 Nov 2010)*

Some more bugfixes. Unless critical bugs occur, this will be the last
2.1 release:

- Fix case of MAC special-values
- Fix mac checker regex
- backend: Fix typo causing "out of range" error
- Add missing --units in gnt-instance list man page


Version 2.1.7
-------------

*(Released Tue, 24 Aug 2010)*

Bugfixes only:
  - Don't ignore secondary node silently on non-mirrored disk templates
    (issue 113)
  - Fix --master-netdev arg name in gnt-cluster(8) (issue 114)
  - Fix usb_mouse parameter breaking with vnc_console (issue 109)
  - Properly document the usb_mouse parameter
  - Fix path in ganeti-rapi(8) (issue 116)
  - Adjust error message when the ganeti user's .ssh directory is
    missing
  - Add same-node-check when changing the disk template to drbd


Version 2.1.6
-------------

*(Released Fri, 16 Jul 2010)*

Bugfixes only:
  - Add an option to only select some reboot types during qa/burnin.
    (on some hypervisors consequent reboots are not supported)
  - Fix infrequent race condition in master failover. Sometimes the old
    master ip address would be still detected as up for a short time
    after it was removed, causing failover to fail.
  - Decrease mlockall warnings when the ctypes module is missing. On
    Python 2.4 we support running even if no ctypes module is installed,
    but we were too verbose about this issue.
  - Fix building on old distributions, on which man doesn't have a
    --warnings option.
  - Fix RAPI not to ignore the MAC address on instance creation
  - Implement the old instance creation format in the RAPI client.


Version 2.1.5
-------------

*(Released Thu, 01 Jul 2010)*

A small bugfix release:
  - Fix disk adoption: broken by strict --disk option checking in 2.1.4
  - Fix batch-create: broken in the whole 2.1 series due to a lookup on
    a non-existing option
  - Fix instance create: the --force-variant option was ignored
  - Improve pylint 0.21 compatibility and warnings with Python 2.6
  - Fix modify node storage with non-FQDN arguments
  - Fix RAPI client to authenticate under Python 2.6 when used
    for more than 5 requests needing authentication
  - Fix gnt-instance modify -t (storage) giving a wrong error message
    when converting a non-shutdown drbd instance to plain


Version 2.1.4
-------------

*(Released Fri, 18 Jun 2010)*

A small bugfix release:

  - Fix live migration of KVM instances started with older Ganeti
    versions which had fewer hypervisor parameters
  - Fix gnt-instance grow-disk on down instances
  - Fix an error-reporting bug during instance migration
  - Better checking of the ``--net`` and ``--disk`` values, to avoid
    silently ignoring broken ones
  - Fix an RPC error reporting bug affecting, for example, RAPI client
    users
  - Fix bug triggered by different API version os-es on different nodes
  - Fix a bug in instance startup with custom hvparams: OS level
    parameters would fail to be applied.
  - Fix the RAPI client under Python 2.6 (but more work is needed to
    make it work completely well with OpenSSL)
  - Fix handling of errors when resolving names from DNS


Version 2.1.3
-------------

*(Released Thu, 3 Jun 2010)*

A medium sized development cycle. Some new features, and some
fixes/small improvements/cleanups.

Significant features
~~~~~~~~~~~~~~~~~~~~

The node deamon now tries to mlock itself into memory, unless the
``--no-mlock`` flag is passed. It also doesn't fail if it can't write
its logs, and falls back to console logging. This allows emergency
features such as ``gnt-node powercycle`` to work even in the event of a
broken node disk (tested offlining the disk hosting the node's
filesystem and dropping its memory caches; don't try this at home)

KVM: add vhost-net acceleration support. It can be tested with a new
enough version of the kernel and of qemu-kvm.

KVM: Add instance chrooting feature. If you use privilege dropping for
your VMs you can also now force them to chroot to an empty directory,
before starting the emulated guest.

KVM: Add maximum migration bandwith and maximum downtime tweaking
support (requires a new-enough version of qemu-kvm).

Cluster verify will now warn if the master node doesn't have the master
ip configured on it.

Add a new (incompatible) instance creation request format to RAPI which
supports all parameters (previously only a subset was supported, and it
wasn't possible to extend the old format to accomodate all the new
features. The old format is still supported, and a client can check for
this feature, before using it, by checking for its presence in the
``features`` RAPI resource.

Now with ancient latin support. Try it passing the ``--roman`` option to
``gnt-instance info``, ``gnt-cluster info`` or ``gnt-node list``
(requires the python-roman module to be installed, in order to work).

Other changes
~~~~~~~~~~~~~

As usual many internal code refactorings, documentation updates, and
such. Among others:

  - Lots of improvements and cleanups to the experimental Remote API
    (RAPI) client library.
  - A new unit test suite for the core daemon libraries.
  - A fix to creating missing directories makes sure the umask is not
    applied anymore. This enforces the same directory permissions
    everywhere.
  - Better handling terminating daemons with ctrl+c (used when running
    them in debugging mode).
  - Fix a race condition in live migrating a KVM instance, when stat()
    on the old proc status file returned EINVAL, which is an unexpected
    value.
  - Fixed manpage checking with newer man and utf-8 charachters. But now
    you need the en_US.UTF-8 locale enabled to build Ganeti from git.


Version 2.1.2.1
---------------

*(Released Fri, 7 May 2010)*

Fix a bug which prevented untagged KVM instances from starting.


Version 2.1.2
-------------

*(Released Fri, 7 May 2010)*

Another release with a long development cycle, during which many
different features were added.

Significant features
~~~~~~~~~~~~~~~~~~~~

The KVM hypervisor now can run the individual instances as non-root, to
reduce the impact of a VM being hijacked due to bugs in the
hypervisor. It is possible to run all instances as a single (non-root)
user, to manually specify a user for each instance, or to dynamically
allocate a user out of a cluster-wide pool to each instance, with the
guarantee that no two instances will run under the same user ID on any
given node.

An experimental RAPI client library, that can be used standalone
(without the other Ganeti libraries), is provided in the source tree as
``lib/rapi/client.py``. Note this client might change its interface in
the future, as we iterate on its capabilities.

A new command, ``gnt-cluster renew-crypto`` has been added to easily
replace the cluster's certificates and crypto keys. This might help in
case they have been compromised, or have simply expired.

A new disk option for instance creation has been added that allows one
to "adopt" currently existing logical volumes, with data
preservation. This should allow easier migration to Ganeti from
unmanaged (or managed via other software) instances.

Another disk improvement is the possibility to convert between redundant
(DRBD) and plain (LVM) disk configuration for an instance. This should
allow better scalability (starting with one node and growing the
cluster, or shrinking a two-node cluster to one node).

A new feature that could help with automated node failovers has been
implemented: if a node sees itself as offline (by querying the master
candidates), it will try to shutdown (hard) all instances and any active
DRBD devices. This reduces the risk of duplicate instances if an
external script automatically failovers the instances on such nodes. To
enable this, the cluster parameter ``maintain_node_health`` should be
enabled; in the future this option (per the name) will enable other
automatic maintenance features.

Instance export/import now will reuse the original instance
specifications for all parameters; that means exporting an instance,
deleting it and the importing it back should give an almost identical
instance. Note that the default import behaviour has changed from
before, where it created only one NIC; now it recreates the original
number of NICs.

Cluster verify has added a few new checks: SSL certificates validity,
/etc/hosts consistency across the cluster, etc.

Other changes
~~~~~~~~~~~~~

As usual, many internal changes were done, documentation fixes,
etc. Among others:

- Fixed cluster initialization with disabled cluster storage (regression
  introduced in 2.1.1)
- File-based storage supports growing the disks
- Fixed behaviour of node role changes
- Fixed cluster verify for some corner cases, plus a general rewrite of
  cluster verify to allow future extension with more checks
- Fixed log spamming by watcher and node daemon (regression introduced
  in 2.1.1)
- Fixed possible validation issues when changing the list of enabled
  hypervisors
- Fixed cleanup of /etc/hosts during node removal
- Fixed RAPI response for invalid methods
- Fixed bug with hashed passwords in ``ganeti-rapi`` daemon
- Multiple small improvements to the KVM hypervisor (VNC usage, booting
  from ide disks, etc.)
- Allow OS changes without re-installation (to record a changed OS
  outside of Ganeti, or to allow OS renames)
- Allow instance creation without OS installation (useful for example if
  the OS will be installed manually, or restored from a backup not in
  Ganeti format)
- Implemented option to make cluster ``copyfile`` use the replication
  network
- Added list of enabled hypervisors to ssconf (possibly useful for
  external scripts)
- Added a new tool (``tools/cfgupgrade12``) that allows upgrading from
  1.2 clusters
- A partial form of node re-IP is possible via node readd, which now
  allows changed node primary IP
- Command line utilities now show an informational message if the job is
  waiting for a lock
- The logs of the master daemon now show the PID/UID/GID of the
  connected client


Version 2.1.1
-------------

*(Released Fri, 12 Mar 2010)*

During the 2.1.0 long release candidate cycle, a lot of improvements and
changes have accumulated with were released later as 2.1.1.

Major changes
~~~~~~~~~~~~~

The node evacuate command (``gnt-node evacuate``) was significantly
rewritten, and as such the IAllocator protocol was changed - a new
request type has been added. This unfortunate change during a stable
series is designed to improve performance of node evacuations; on
clusters with more than about five nodes and which are well-balanced,
evacuation should proceed in parallel for all instances of the node
being evacuated. As such, any existing IAllocator scripts need to be
updated, otherwise the above command will fail due to the unknown
request. The provided "dumb" allocator has not been updated; but the
ganeti-htools package supports the new protocol since version 0.2.4.

Another important change is increased validation of node and instance
names. This might create problems in special cases, if invalid host
names are being used.

Also, a new layer of hypervisor parameters has been added, that sits at
OS level between the cluster defaults and the instance ones. This allows
customisation of virtualization parameters depending on the installed
OS. For example instances with OS 'X' may have a different KVM kernel
(or any other parameter) than the cluster defaults. This is intended to
help managing a multiple OSes on the same cluster, without manual
modification of each instance's parameters.

A tool for merging clusters, ``cluster-merge``, has been added in the
tools sub-directory.

Bug fixes
~~~~~~~~~

- Improved the int/float conversions that should make the code more
  robust in face of errors from the node daemons
- Fixed the remove node code in case of internal configuration errors
- Fixed the node daemon behaviour in face of inconsistent queue
  directory (e.g. read-only file-system where we can't open the files
  read-write, etc.)
- Fixed the behaviour of gnt-node modify for master candidate demotion;
  now it either aborts cleanly or, if given the new "auto_promote"
  parameter, will automatically promote other nodes as needed
- Fixed compatibility with (unreleased yet) Python 2.6.5 that would
  completely prevent Ganeti from working
- Fixed bug for instance export when not all disks were successfully
  exported
- Fixed behaviour of node add when the new node is slow in starting up
  the node daemon
- Fixed handling of signals in the LUXI client, which should improve
  behaviour of command-line scripts
- Added checks for invalid node/instance names in the configuration (now
  flagged during cluster verify)
- Fixed watcher behaviour for disk activation errors
- Fixed two potentially endless loops in http library, which led to the
  RAPI daemon hanging and consuming 100% CPU in some cases
- Fixed bug in RAPI daemon related to hashed passwords
- Fixed bug for unintended qemu-level bridging of multi-NIC KVM
  instances
- Enhanced compatibility with non-Debian OSes, but not using absolute
  path in some commands and allowing customisation of the ssh
  configuration directory
- Fixed possible future issue with new Python versions by abiding to the
  proper use of ``__slots__`` attribute on classes
- Added checks that should prevent directory traversal attacks
- Many documentation fixes based on feedback from users

New features
~~~~~~~~~~~~

- Added an "early_release" more for instance replace disks and node
  evacuate, where we release locks earlier and thus allow higher
  parallelism within the cluster
- Added watcher hooks, intended to allow the watcher to restart other
  daemons (e.g. from the ganeti-nbma project), but they can be used of
  course for any other purpose
- Added a compile-time disable for DRBD barriers, to increase
  performance if the administrator trusts the power supply or the
  storage system to not lose writes
- Added the option of using syslog for logging instead of, or in
  addition to, Ganeti's own log files
- Removed boot restriction for paravirtual NICs for KVM, recent versions
  can indeed boot from a paravirtual NIC
- Added a generic debug level for many operations; while this is not
  used widely yet, it allows one to pass the debug value all the way to
  the OS scripts
- Enhanced the hooks environment for instance moves (failovers,
  migrations) where the primary/secondary nodes changed during the
  operation, by adding {NEW,OLD}_{PRIMARY,SECONDARY} vars
- Enhanced data validations for many user-supplied values; one important
  item is the restrictions imposed on instance and node names, which
  might reject some (invalid) host names
- Add a configure-time option to disable file-based storage, if it's not
  needed; this allows greater security separation between the master
  node and the other nodes from the point of view of the inter-node RPC
  protocol
- Added user notification in interactive tools if job is waiting in the
  job queue or trying to acquire locks
- Added log messages when a job is waiting for locks
- Added filtering by node tags in instance operations which admit
  multiple instances (start, stop, reboot, reinstall)
- Added a new tool for cluster mergers, ``cluster-merge``
- Parameters from command line which are of the form ``a=b,c=d`` can now
  use backslash escapes to pass in values which contain commas,
  e.g. ``a=b\\c,d=e`` where the 'a' parameter would get the value
  ``b,c``
- For KVM, the instance name is the first parameter passed to KVM, so
  that it's more visible in the process list


Version 2.1.0
-------------

*(Released Tue, 2 Mar 2010)*

Ganeti 2.1 brings many improvements with it. Major changes:

- Added infrastructure to ease automated disk repairs
- Added new daemon to export configuration data in a cheaper way than
  using the remote API
- Instance NICs can now be routed instead of being associated with a
  networking bridge
- Improved job locking logic to reduce impact of jobs acquiring multiple
  locks waiting for other long-running jobs

In-depth implementation details can be found in the Ganeti 2.1 design
document.

Details
~~~~~~~

- Added chroot hypervisor
- Added more options to xen-hvm hypervisor (``kernel_path`` and
  ``device_model``)
- Added more options to xen-pvm hypervisor (``use_bootloader``,
  ``bootloader_path`` and ``bootloader_args``)
- Added the ``use_localtime`` option for the xen-hvm and kvm
  hypervisors, and the default value for this has changed to false (in
  2.0 xen-hvm always enabled it)
- Added luxi call to submit multiple jobs in one go
- Added cluster initialization option to not modify ``/etc/hosts``
  file on nodes
- Added network interface parameters
- Added dry run mode to some LUs
- Added RAPI resources:

  - ``/2/instances/[instance_name]/info``
  - ``/2/instances/[instance_name]/replace-disks``
  - ``/2/nodes/[node_name]/evacuate``
  - ``/2/nodes/[node_name]/migrate``
  - ``/2/nodes/[node_name]/role``
  - ``/2/nodes/[node_name]/storage``
  - ``/2/nodes/[node_name]/storage/modify``
  - ``/2/nodes/[node_name]/storage/repair``

- Added OpCodes to evacuate or migrate all instances on a node
- Added new command to list storage elements on nodes (``gnt-node
  list-storage``) and modify them (``gnt-node modify-storage``)
- Added new ssconf files with master candidate IP address
  (``ssconf_master_candidates_ips``), node primary IP address
  (``ssconf_node_primary_ips``) and node secondary IP address
  (``ssconf_node_secondary_ips``)
- Added ``ganeti-confd`` and a client library to query the Ganeti
  configuration via UDP
- Added ability to run hooks after cluster initialization and before
  cluster destruction
- Added automatic mode for disk replace (``gnt-instance replace-disks
  --auto``)
- Added ``gnt-instance recreate-disks`` to re-create (empty) disks
  after catastrophic data-loss
- Added ``gnt-node repair-storage`` command to repair damaged LVM volume
  groups
- Added ``gnt-instance move`` command to move instances
- Added ``gnt-cluster watcher`` command to control watcher
- Added ``gnt-node powercycle`` command to powercycle nodes
- Added new job status field ``lock_status``
- Added parseable error codes to cluster verification (``gnt-cluster
  verify --error-codes``) and made output less verbose (use
  ``--verbose`` to restore previous behaviour)
- Added UUIDs to the main config entities (cluster, nodes, instances)
- Added support for OS variants
- Added support for hashed passwords in the Ganeti remote API users file
  (``rapi_users``)
- Added option to specify maximum timeout on instance shutdown
- Added ``--no-ssh-init`` option to ``gnt-cluster init``
- Added new helper script to start and stop Ganeti daemons
  (``daemon-util``), with the intent to reduce the work necessary to
  adjust Ganeti for non-Debian distributions and to start/stop daemons
  from one place
- Added more unittests
- Fixed critical bug in ganeti-masterd startup
- Removed the configure-time ``kvm-migration-port`` parameter, this is
  now customisable at the cluster level for both the KVM and Xen
  hypervisors using the new ``migration_port`` parameter
- Pass ``INSTANCE_REINSTALL`` variable to OS installation script when
  reinstalling an instance
- Allowed ``@`` in tag names
- Migrated to Sphinx (http://sphinx.pocoo.org/) for documentation
- Many documentation updates
- Distribute hypervisor files on ``gnt-cluster redist-conf``
- ``gnt-instance reinstall`` can now reinstall multiple instances
- Updated many command line parameters
- Introduced new OS API version 15
- No longer support a default hypervisor
- Treat virtual LVs as inexistent
- Improved job locking logic to reduce lock contention
- Match instance and node names case insensitively
- Reimplemented bash completion script to be more complete
- Improved burnin


Version 2.0.6
-------------

*(Released Thu, 4 Feb 2010)*

- Fix cleaner behaviour on nodes not in a cluster (Debian bug 568105)
- Fix a string formatting bug
- Improve safety of the code in some error paths
- Improve data validation in the master of values returned from nodes


Version 2.0.5
-------------

*(Released Thu, 17 Dec 2009)*

- Fix security issue due to missing validation of iallocator names; this
  allows local and remote execution of arbitrary executables
- Fix failure of gnt-node list during instance removal
- Ship the RAPI documentation in the archive


Version 2.0.4
-------------

*(Released Wed, 30 Sep 2009)*

- Fixed many wrong messages
- Fixed a few bugs related to the locking library
- Fixed MAC checking at instance creation time
- Fixed a DRBD parsing bug related to gaps in /proc/drbd
- Fixed a few issues related to signal handling in both daemons and
  scripts
- Fixed the example startup script provided
- Fixed insserv dependencies in the example startup script (patch from
  Debian)
- Fixed handling of drained nodes in the iallocator framework
- Fixed handling of KERNEL_PATH parameter for xen-hvm (Debian bug
  #528618)
- Fixed error related to invalid job IDs in job polling
- Fixed job/opcode persistence on unclean master shutdown
- Fixed handling of partial job processing after unclean master
  shutdown
- Fixed error reporting from LUs, previously all errors were converted
  into execution errors
- Fixed error reporting from burnin
- Decreased significantly the memory usage of the job queue
- Optimised slightly multi-job submission
- Optimised slightly opcode loading
- Backported the multi-job submit framework from the development
  branch; multi-instance start and stop should be faster
- Added script to clean archived jobs after 21 days; this will reduce
  the size of the queue directory
- Added some extra checks in disk size tracking
- Added an example ethers hook script
- Added a cluster parameter that prevents Ganeti from modifying of
  /etc/hosts
- Added more node information to RAPI responses
- Added a ``gnt-job watch`` command that allows following the ouput of a
  job
- Added a bind-address option to ganeti-rapi
- Added more checks to the configuration verify
- Enhanced the burnin script such that some operations can be retried
  automatically
- Converted instance reinstall to multi-instance model


Version 2.0.3
-------------

*(Released Fri, 7 Aug 2009)*

- Added ``--ignore-size`` to the ``gnt-instance activate-disks`` command
  to allow using the pre-2.0.2 behaviour in activation, if any existing
  instances have mismatched disk sizes in the configuration
- Added ``gnt-cluster repair-disk-sizes`` command to check and update
  any configuration mismatches for disk sizes
- Added ``gnt-master cluste-failover --no-voting`` to allow master
  failover to work on two-node clusters
- Fixed the ``--net`` option of ``gnt-backup import``, which was
  unusable
- Fixed detection of OS script errors in ``gnt-backup export``
- Fixed exit code of ``gnt-backup export``


Version 2.0.2
-------------

*(Released Fri, 17 Jul 2009)*

- Added experimental support for stripped logical volumes; this should
  enhance performance but comes with a higher complexity in the block
  device handling; stripping is only enabled when passing
  ``--with-lvm-stripecount=N`` to ``configure``, but codepaths are
  affected even in the non-stripped mode
- Improved resiliency against transient failures at the end of DRBD
  resyncs, and in general of DRBD resync checks
- Fixed a couple of issues with exports and snapshot errors
- Fixed a couple of issues in instance listing
- Added display of the disk size in ``gnt-instance info``
- Fixed checking for valid OSes in instance creation
- Fixed handling of the "vcpus" parameter in instance listing and in
  general of invalid parameters
- Fixed http server library, and thus RAPI, to handle invalid
  username/password combinations correctly; this means that now they
  report unauthorized for queries too, not only for modifications,
  allowing earlier detect of configuration problems
- Added a new "role" node list field, equivalent to the master/master
  candidate/drained/offline flags combinations
- Fixed cluster modify and changes of candidate pool size
- Fixed cluster verify error messages for wrong files on regular nodes
- Fixed a couple of issues with node demotion from master candidate role
- Fixed node readd issues
- Added non-interactive mode for ``ganeti-masterd --no-voting`` startup
- Added a new ``--no-voting`` option for masterfailover to fix failover
  on two-nodes clusters when the former master node is unreachable
- Added instance reinstall over RAPI


Version 2.0.1
-------------

*(Released Tue, 16 Jun 2009)*

- added ``-H``/``-B`` startup parameters to ``gnt-instance``, which will
  allow re-adding the start in single-user option (regression from 1.2)
- the watcher writes the instance status to a file, to allow monitoring
  to report the instance status (from the master) based on cached
  results of the watcher's queries; while this can get stale if the
  watcher is being locked due to other work on the cluster, this is
  still an improvement
- the watcher now also restarts the node daemon and the rapi daemon if
  they died
- fixed the watcher to handle full and drained queue cases
- hooks export more instance data in the environment, which helps if
  hook scripts need to take action based on the instance's properties
  (no longer need to query back into ganeti)
- instance failovers when the instance is stopped do not check for free
  RAM, so that failing over a stopped instance is possible in low memory
  situations
- rapi uses queries for tags instead of jobs (for less job traffic), and
  for cluster tags it won't talk to masterd at all but read them from
  ssconf
- a couple of error handling fixes in RAPI
- drbd handling: improved the error handling of inconsistent disks after
  resync to reduce the frequency of "there are some degraded disks for
  this instance" messages
- fixed a bug in live migration when DRBD doesn't want to reconnect (the
  error handling path called a wrong function name)


Version 2.0.0
-------------

*(Released Wed, 27 May 2009)*

- no changes from rc5


Version 2.0 rc5
---------------

*(Released Wed, 20 May 2009)*

- fix a couple of bugs (validation, argument checks)
- fix ``gnt-cluster getmaster`` on non-master nodes (regression)
- some small improvements to RAPI and IAllocator
- make watcher automatically start the master daemon if down


Version 2.0 rc4
---------------

*(Released Mon, 27 Apr 2009)*

- change the OS list to not require locks; this helps with big clusters
- fix ``gnt-cluster verify`` and ``gnt-cluster verify-disks`` when the
  volume group is broken
- ``gnt-instance info``, without any arguments, doesn't run for all
  instances anymore; either pass ``--all`` or pass the desired
  instances; this helps against mistakes on big clusters where listing
  the information for all instances takes a long time
- miscellaneous doc and man pages fixes


Version 2.0 rc3
---------------

*(Released Wed, 8 Apr 2009)*

- Change the internal locking model of some ``gnt-node`` commands, in
  order to reduce contention (and blocking of master daemon) when
  batching many creation/reinstall jobs
- Fixes to Xen soft reboot
- No longer build documentation at build time, instead distribute it in
  the archive, in order to reduce the need for the whole docbook/rst
  toolchains


Version 2.0 rc2
---------------

*(Released Fri, 27 Mar 2009)*

- Now the cfgupgrade scripts works and can upgrade 1.2.7 clusters to 2.0
- Fix watcher startup sequence, improves the behaviour of busy clusters
- Some other fixes in ``gnt-cluster verify``, ``gnt-instance
  replace-disks``, ``gnt-instance add``, ``gnt-cluster queue``, KVM VNC
  bind address and other places
- Some documentation fixes and updates


Version 2.0 rc1
---------------

*(Released Mon, 2 Mar 2009)*

- More documentation updates, now all docs should be more-or-less
  up-to-date
- A couple of small fixes (mixed hypervisor clusters, offline nodes,
  etc.)
- Added a customizable HV_KERNEL_ARGS hypervisor parameter (for Xen PVM
  and KVM)
- Fix an issue related to $libdir/run/ganeti and cluster creation


Version 2.0 beta2
-----------------

*(Released Thu, 19 Feb 2009)*

- Xen PVM and KVM have switched the default value for the instance root
  disk to the first partition on the first drive, instead of the whole
  drive; this means that the OS installation scripts must be changed
  accordingly
- Man pages have been updated
- RAPI has been switched by default to HTTPS, and the exported functions
  should all work correctly
- RAPI v1 has been removed
- Many improvements to the KVM hypervisor
- Block device errors are now better reported
- Many other bugfixes and small improvements


Version 2.0 beta1
-----------------

*(Released Mon, 26 Jan 2009)*

- Version 2 is a general rewrite of the code and therefore the
  differences are too many to list, see the design document for 2.0 in
  the ``doc/`` subdirectory for more details
- In this beta version there is not yet a migration path from 1.2 (there
  will be one in the final 2.0 release)
- A few significant changes are:

  - all commands are executed by a daemon (``ganeti-masterd``) and the
    various ``gnt-*`` commands are just front-ends to it
  - all the commands are entered into, and executed from a job queue,
    see the ``gnt-job(8)`` manpage
  - the RAPI daemon supports read-write operations, secured by basic
    HTTP authentication on top of HTTPS
  - DRBD version 0.7 support has been removed, DRBD 8 is the only
    supported version (when migrating from Ganeti 1.2 to 2.0, you need
    to migrate to DRBD 8 first while still running Ganeti 1.2)
  - DRBD devices are using statically allocated minor numbers, which
    will be assigned to existing instances during the migration process
  - there is support for both Xen PVM and Xen HVM instances running on
    the same cluster
  - KVM virtualization is supported too
  - file-based storage has been implemented, which means that it is
    possible to run the cluster without LVM and DRBD storage, for
    example using a shared filesystem exported from shared storage (and
    still have live migration)


Version 1.2.7
-------------

*(Released Tue, 13 Jan 2009)*

- Change the default reboot type in ``gnt-instance reboot`` to "hard"
- Reuse the old instance mac address by default on instance import, if
  the instance name is the same.
- Handle situations in which the node info rpc returns incomplete
  results (issue 46)
- Add checks for tcp/udp ports collisions in ``gnt-cluster verify``
- Improved version of batcher:

  - state file support
  - instance mac address support
  - support for HVM clusters/instances

- Add an option to show the number of cpu sockets and nodes in
  ``gnt-node list``
- Support OSes that handle more than one version of the OS api (but do
  not change the current API in any other way)
- Fix ``gnt-node migrate``
- ``gnt-debug`` man page
- Fixes various more typos and small issues
- Increase disk resync maximum speed to 60MB/s (from 30MB/s)


Version 1.2.6
-------------

*(Released Wed, 24 Sep 2008)*

- new ``--hvm-nic-type`` and ``--hvm-disk-type`` flags to control the
  type of disk exported to fully virtualized instances.
- provide access to the serial console of HVM instances
- instance auto_balance flag, set by default. If turned off it will
  avoid warnings on cluster verify if there is not enough memory to fail
  over an instance. in the future it will prevent automatically failing
  it over when we will support that.
- batcher tool for instance creation, see ``tools/README.batcher``
- ``gnt-instance reinstall --select-os`` to interactively select a new
  operating system when reinstalling an instance.
- when changing the memory amount on instance modify a check has been
  added that the instance will be able to start. also warnings are
  emitted if the instance will not be able to fail over, if auto_balance
  is true.
- documentation fixes
- sync fields between ``gnt-instance list/modify/add/import``
- fix a race condition in drbd when the sync speed was set after giving
  the device a remote peer.


Version 1.2.5
-------------

*(Released Tue, 22 Jul 2008)*

- note: the allowed size and number of tags per object were reduced
- fix a bug in ``gnt-cluster verify`` with inconsistent volume groups
- fixed twisted 8.x compatibility
- fixed ``gnt-instance replace-disks`` with iallocator
- add TCP keepalives on twisted connections to detect restarted nodes
- disk increase support, see ``gnt-instance grow-disk``
- implement bulk node/instance query for RAPI
- add tags in node/instance listing (optional)
- experimental migration (and live migration) support, read the man page
  for ``gnt-instance migrate``
- the ``ganeti-watcher`` logs are now timestamped, and the watcher also
  has some small improvements in handling its state file


Version 1.2.4
-------------

*(Released Fri, 13 Jun 2008)*

- Experimental readonly, REST-based remote API implementation;
  automatically started on master node, TCP port 5080, if enabled by
  ``--enable-rapi`` parameter to configure script.
- Instance allocator support. Add and import instance accept a
  ``--iallocator`` parameter, and call that instance allocator to decide
  which node to use for the instance. The iallocator document describes
  what's expected from an allocator script.
- ``gnt-cluster verify`` N+1 memory redundancy checks: Unless passed the
  ``--no-nplus1-mem`` option ``gnt-cluster verify`` now checks that if a
  node is lost there is still enough memory to fail over the instances
  that reside on it.
- ``gnt-cluster verify`` hooks: it is now possible to add post-hooks to
  ``gnt-cluster verify``, to check for site-specific compliance. All the
  hooks will run, and their output, if any, will be displayed. Any
  failing hook will make the verification return an error value.
- ``gnt-cluster verify`` now checks that its peers are reachable on the
  primary and secondary interfaces
- ``gnt-node add`` now supports the ``--readd`` option, to readd a node
  that is still declared as part of the cluster and has failed.
- ``gnt-* list`` commands now accept a new ``-o +field`` way of
  specifying output fields, that just adds the chosen fields to the
  default ones.
- ``gnt-backup`` now has a new ``remove`` command to delete an existing
  export from the filesystem.
- New per-instance parameters hvm_acpi, hvm_pae and hvm_cdrom_image_path
  have been added. Using them you can enable/disable acpi and pae
  support, and specify a path for a cd image to be exported to the
  instance. These parameters as the name suggest only work on HVM
  clusters.
- When upgrading an HVM cluster to Ganeti 1.2.4, the values for ACPI and
  PAE support will be set to the previously hardcoded values, but the
  (previously hardcoded) path to the CDROM ISO image will be unset and
  if required, needs to be set manually with ``gnt-instance modify``
  after the upgrade.
- The address to which an instance's VNC console is bound is now
  selectable per-instance, rather than being cluster wide. Of course
  this only applies to instances controlled via VNC, so currently just
  applies to HVM clusters.


Version 1.2.3
-------------

*(Released Mon, 18 Feb 2008)*

- more tweaks to the disk activation code (especially helpful for DRBD)
- change the default ``gnt-instance list`` output format, now there is
  one combined status field (see the manpage for the exact values this
  field will have)
- some more fixes for the mac export to hooks change
- make Ganeti not break with DRBD 8.2.x (which changed the version
  format in ``/proc/drbd``) (issue 24)
- add an upgrade tool from "remote_raid1" disk template to "drbd" disk
  template, allowing migration from DRBD0.7+MD to DRBD8


Version 1.2.2
-------------

*(Released Wed, 30 Jan 2008)*

- fix ``gnt-instance modify`` breakage introduced in 1.2.1 with the HVM
  support (issue 23)
- add command aliases infrastructure and a few aliases
- allow listing of VCPUs in the ``gnt-instance list`` and improve the
  man pages and the ``--help`` option of ``gnt-node
  list``/``gnt-instance list``
- fix ``gnt-backup list`` with down nodes (issue 21)
- change the tools location (move from $pkgdatadir to $pkglibdir/tools)
- fix the dist archive and add a check for including svn/git files in
  the future
- some developer-related changes: improve the burnin and the QA suite,
  add an upload script for testing during development


Version 1.2.1
-------------

*(Released Wed, 16 Jan 2008)*

- experimental HVM support, read the install document, section
  "Initializing the cluster"
- allow for the PVM hypervisor per-instance kernel and initrd paths
- add a new command ``gnt-cluster verify-disks`` which uses a new
  algorithm to improve the reconnection of the DRBD pairs if the device
  on the secondary node has gone away
- make logical volume code auto-activate LVs at disk activation time
- slightly improve the speed of activating disks
- allow specification of the MAC address at instance creation time, and
  changing it later via ``gnt-instance modify``
- fix handling of external commands that generate lots of output on
  stderr
- update documentation with regard to minimum version of DRBD8 supported


Version 1.2.0
-------------

*(Released Tue, 4 Dec 2007)*

- Log the ``xm create`` output to the node daemon log on failure (to
  help diagnosing the error)
- In debug mode, log all external commands output if failed to the logs
- Change parsing of lvm commands to ignore stderr


Version 1.2 beta3
-----------------

*(Released Wed, 28 Nov 2007)*

- Another round of updates to the DRBD 8 code to deal with more failures
  in the replace secondary node operation
- Some more logging of failures in disk operations (lvm, drbd)
- A few documentation updates
- QA updates


Version 1.2 beta2
-----------------

*(Released Tue, 13 Nov 2007)*

- Change configuration file format from Python's Pickle to JSON.
  Upgrading is possible using the cfgupgrade utility.
- Add support for DRBD 8.0 (new disk template ``drbd``) which allows for
  faster replace disks and is more stable (DRBD 8 has many improvements
  compared to DRBD 0.7)
- Added command line tags support (see man pages for ``gnt-instance``,
  ``gnt-node``, ``gnt-cluster``)
- Added instance rename support
- Added multi-instance startup/shutdown
- Added cluster rename support
- Added ``gnt-node evacuate`` to simplify some node operations
- Added instance reboot operation that can speedup reboot as compared to
  stop and start
- Soften the requirement that hostnames are in FQDN format
- The ``ganeti-watcher`` now activates drbd pairs after secondary node
  reboots
- Removed dependency on debian's patched fping that uses the
  non-standard ``-S`` option
- Now the OS definitions are searched for in multiple, configurable
  paths (easier for distros to package)
- Some changes to the hooks infrastructure (especially the new
  post-configuration update hook)
- Other small bugfixes

.. vim: set textwidth=72 syntax=rst :
.. Local Variables:
.. mode: rst
.. fill-column: 72
.. End:<|MERGE_RESOLUTION|>--- conflicted
+++ resolved
@@ -2,7 +2,6 @@
 ====
 
 
-<<<<<<< HEAD
 Version 2.11.1
 --------------
 
@@ -203,7 +202,8 @@
 
 This was the first beta release of the 2.11 series. All important changes
 are listed in the latest 2.11 entry.
-=======
+
+
 Version 2.10.4
 --------------
 
@@ -215,7 +215,6 @@
 - Set IFF_ONE_QUEUE on created tap interfaces for KVM
 - Small fixes and enhancements in the build system
 - Various documentation fixes (e.g. issue 810)
->>>>>>> 70000149
 
 
 Version 2.10.3
