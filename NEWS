--- conflicted
+++ resolved
@@ -1,7 +1,6 @@
 News
 ====
 
-<<<<<<< HEAD
 Version 2.5.0 beta1
 -------------------
 
@@ -14,7 +13,8 @@
   parameter no longer defaults to ``loop`` and must be specified
 - The deprecated "bridge" nic parameter is no longer supported. Use
   "link" instead.
-=======
+
+
 Version 2.4.0
 -------------
 
@@ -42,7 +42,6 @@
 - Fixed title of query field containing instance name
 - Expanded the glossary in the documentation
 - Fixed one unittest (internal issue)
->>>>>>> 20203756
 
 
 Version 2.4.0 rc2
