--- conflicted
+++ resolved
@@ -2,7 +2,6 @@
 ====
 
 
-<<<<<<< HEAD
 Version 2.10.0 alpha1
 ---------------------
 
@@ -69,7 +68,8 @@
 
 - The version requirements for ``python-mock`` have increased to at least
   version 1.0.1. It is still used for testing only.
-=======
+
+
 Version 2.9.1
 -------------
 
@@ -80,7 +80,6 @@
 - fix bug that made the console unavailable on kvm in split-user
   setup (issue 608)
 - DRBD: ensure peers are UpToDate for dual-primary (inherited 2.8.2)
->>>>>>> 77a5f613
 
 
 Version 2.9.0
