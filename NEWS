--- conflicted
+++ resolved
@@ -2,7 +2,6 @@
 ====
 
 
-<<<<<<< HEAD
 Version 2.10.0
 --------------
 
@@ -193,7 +192,8 @@
 - Issue 621: Instance related opcodes do not aquire network/group locks
 - Issue 622: Assertion Error: Node locks differ from node resource locks
 - Issue 623: IPv6 Masterd <-> Luxid communication error
-=======
+
+
 Version 2.9.5
 -------------
 
@@ -206,7 +206,6 @@
   compatible way (issue 716)
 - Fix net-common script in case of routed mode (issue 728)
 - Improve documentation (issues 724, 730)
->>>>>>> eeeed365
 
 
 Version 2.9.4
