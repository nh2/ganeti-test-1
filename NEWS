--- conflicted
+++ resolved
@@ -2,7 +2,6 @@
 ====
 
 
-<<<<<<< HEAD
 Version 2.8.0 beta1
 -------------------
 
@@ -73,7 +72,8 @@
 For Python:
 - The minimum Python version needed to run Ganeti is now 2.6.
 - ``yaml`` library (only for running the QA).
-=======
+
+
 Version 2.7.1
 -------------
 
@@ -86,7 +86,6 @@
 - Add support for querying network timestamps
 - Fix a typo in the example crontab
 - Fix a documentation typo
->>>>>>> 1646848f
 
 
 Version 2.7.0
