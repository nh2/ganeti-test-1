--- conflicted
+++ resolved
@@ -772,11 +772,10 @@
 	$(DOCPP) \
 	$(PYTHON_BOOTSTRAP)
 
-<<<<<<< HEAD
 standalone_python_modules = \
 	lib/rapi/client.py \
 	tools/ganeti-listrunner
-=======
+
 pep8_python_code = \
 	ganeti \
 	ganeti/http/server.py \
@@ -787,7 +786,6 @@
 	$(DOCPP) \
 	$(PYTHON_BOOTSTRAP) \
 	qa
->>>>>>> 6804faa0
 
 test/daemon-util_unittest.bash: daemons/daemon-util
 
