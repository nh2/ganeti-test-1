--- conflicted
+++ resolved
@@ -2,11 +2,7 @@
 m4_define([gnt_version_major], [2])
 m4_define([gnt_version_minor], [3])
 m4_define([gnt_version_revision], [1])
-<<<<<<< HEAD
-m4_define([gnt_version_suffix], [~rc1])
-=======
 m4_define([gnt_version_suffix], [])
->>>>>>> bb2dc35a
 m4_define([gnt_version_full],
           m4_format([%d.%d.%d%s],
                     gnt_version_major, gnt_version_minor,
