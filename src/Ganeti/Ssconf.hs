{-# LANGUAGE TemplateHaskell #-}

{-| Implementation of the Ganeti Ssconf interface.

-}

{-

Copyright (C) 2012 Google Inc.

This program is free software; you can redistribute it and/or modify
it under the terms of the GNU General Public License as published by
the Free Software Foundation; either version 2 of the License, or
(at your option) any later version.

This program is distributed in the hope that it will be useful, but
WITHOUT ANY WARRANTY; without even the implied warranty of
MERCHANTABILITY or FITNESS FOR A PARTICULAR PURPOSE.  See the GNU
General Public License for more details.

You should have received a copy of the GNU General Public License
along with this program; if not, write to the Free Software
Foundation, Inc., 51 Franklin Street, Fifth Floor, Boston, MA
02110-1301, USA.

-}

module Ganeti.Ssconf
  ( SSKey(..)
  , sSKeyToRaw
  , sSKeyFromRaw
  , getPrimaryIPFamily
  , parseNodesVmCapable
  , getNodesVmCapable
  , getMasterCandidatesIps
  , getMasterNode
  , parseHypervisorList
  , getHypervisorList
  , parseEnabledUserShutdown
  , getEnabledUserShutdown
  , keyToFilename
  , sSFilePrefix
  , SSConf(..)
  , emptySSConf
  ) where

import Control.Applicative ((<$>))
import Control.Exception
<<<<<<< HEAD
import Control.Monad (liftM)
import qualified Data.Map as M
=======
import Control.Monad (forM, liftM)
>>>>>>> f2609511
import Data.Maybe (fromMaybe)
import qualified Network.Socket as Socket
import System.FilePath ((</>))
import System.IO.Error (isDoesNotExistError)
import qualified Text.JSON as J

import qualified AutoConf
import Ganeti.BasicTypes
import qualified Ganeti.Constants as C
import Ganeti.JSON (GenericContainer(..), HasStringRepr(..))
import qualified Ganeti.Path as Path
import Ganeti.THH
import Ganeti.Types (Hypervisor)
import qualified Ganeti.Types as Types
import Ganeti.Utils

-- * Reading individual ssconf entries

-- | Maximum ssconf file size we support.
maxFileSize :: Int
maxFileSize = 131072

-- | ssconf file prefix, re-exported from Constants.
sSFilePrefix :: FilePath
sSFilePrefix = C.ssconfFileprefix

$(declareSADT "SSKey"
  [ ("SSClusterName",          'C.ssClusterName)
  , ("SSClusterTags",          'C.ssClusterTags)
  , ("SSFileStorageDir",       'C.ssFileStorageDir)
  , ("SSSharedFileStorageDir", 'C.ssSharedFileStorageDir)
  , ("SSGlusterStorageDir",    'C.ssGlusterStorageDir)
  , ("SSMasterCandidates",     'C.ssMasterCandidates)
  , ("SSMasterCandidatesIps",  'C.ssMasterCandidatesIps)
  , ("SSMasterCandidatesCerts",'C.ssMasterCandidatesCerts)
  , ("SSMasterIp",             'C.ssMasterIp)
  , ("SSMasterNetdev",         'C.ssMasterNetdev)
  , ("SSMasterNetmask",        'C.ssMasterNetmask)
  , ("SSMasterNode",           'C.ssMasterNode)
  , ("SSNodeList",             'C.ssNodeList)
  , ("SSNodePrimaryIps",       'C.ssNodePrimaryIps)
  , ("SSNodeSecondaryIps",     'C.ssNodeSecondaryIps)
  , ("SSNodeVmCapable",        'C.ssNodeVmCapable)
  , ("SSOfflineNodes",         'C.ssOfflineNodes)
  , ("SSOnlineNodes",          'C.ssOnlineNodes)
  , ("SSPrimaryIpFamily",      'C.ssPrimaryIpFamily)
  , ("SSInstanceList",         'C.ssInstanceList)
  , ("SSReleaseVersion",       'C.ssReleaseVersion)
  , ("SSHypervisorList",       'C.ssHypervisorList)
  , ("SSMaintainNodeHealth",   'C.ssMaintainNodeHealth)
  , ("SSUidPool",              'C.ssUidPool)
  , ("SSNodegroups",           'C.ssNodegroups)
<<<<<<< HEAD
  , ("SSNetworks",             'C.ssNetworks)
=======
  , ("SSEnabledUserShutdown",  'C.ssEnabledUserShutdown)
>>>>>>> f2609511
  ])

instance HasStringRepr SSKey where
  fromStringRepr = sSKeyFromRaw
  toStringRepr = sSKeyToRaw

-- | Convert a ssconf key into a (full) file path.
keyToFilename :: FilePath     -- ^ Config path root
              -> SSKey        -- ^ Ssconf key
              -> FilePath     -- ^ Full file name
keyToFilename cfgpath key =
  cfgpath </> sSFilePrefix ++ sSKeyToRaw key

-- | Runs an IO action while transforming any error into 'Bad'
-- values. It also accepts an optional value to use in case the error
-- is just does not exist.
catchIOErrors :: Maybe a         -- ^ Optional default
              -> IO a            -- ^ Action to run
              -> IO (Result a)
catchIOErrors def action =
  Control.Exception.catch
        (do
          result <- action
          return (Ok result)
        ) (\err -> let bad_result = Bad (show err)
                   in return $ if isDoesNotExistError err
                                 then maybe bad_result Ok def
                                 else bad_result)

-- | Read an ssconf file.
readSSConfFile :: Maybe FilePath            -- ^ Optional config path override
               -> Maybe String              -- ^ Optional default value
               -> SSKey                     -- ^ Desired ssconf key
               -> IO (Result String)
readSSConfFile optpath def key = do
  dpath <- Path.dataDir
  result <- catchIOErrors def . readFile .
            keyToFilename (fromMaybe dpath optpath) $ key
  return (liftM (take maxFileSize) result)

-- | Parses a key-value pair of the form "key=value" from 'str', fails
-- with 'desc' otherwise.
parseKeyValue :: Monad m => String -> String -> m (String, String)
parseKeyValue desc str =
  case sepSplit '=' str of
    [key, value] -> return (key, value)
    _ -> fail $ "Failed to parse key-value pair for " ++ desc

-- | Parses a string containing an IP family
parseIPFamily :: Int -> Result Socket.Family
parseIPFamily fam | fam == AutoConf.pyAfInet4 = Ok Socket.AF_INET
                  | fam == AutoConf.pyAfInet6 = Ok Socket.AF_INET6
                  | otherwise = Bad $ "Unknown af_family value: " ++ show fam

-- | Read the primary IP family.
getPrimaryIPFamily :: Maybe FilePath -> IO (Result Socket.Family)
getPrimaryIPFamily optpath = do
  result <- readSSConfFile optpath
                           (Just (show AutoConf.pyAfInet4))
                           SSPrimaryIpFamily
  return (liftM rStripSpace result >>=
          tryRead "Parsing af_family" >>= parseIPFamily)

-- | Parse the nodes vm capable value from a 'String'.
parseNodesVmCapable :: String -> Result [(String, Bool)]
parseNodesVmCapable str =
  forM (lines str) $ \line -> do
    (key, val) <- parseKeyValue "Parsing node_vm_capable" line
    val' <- tryRead "Parsing value of node_vm_capable" val
    return (key, val')

-- | Read and parse the nodes vm capable.
getNodesVmCapable :: Maybe FilePath -> IO (Result [(String, Bool)])
getNodesVmCapable optPath =
  (parseNodesVmCapable =<<) <$> readSSConfFile optPath Nothing SSNodeVmCapable

-- | Read the list of IP addresses of the master candidates of the cluster.
getMasterCandidatesIps :: Maybe FilePath -> IO (Result [String])
getMasterCandidatesIps optPath = do
  result <- readSSConfFile optPath Nothing SSMasterCandidatesIps
  return $ liftM lines result

-- | Read the name of the master node.
getMasterNode :: Maybe FilePath -> IO (Result String)
getMasterNode optPath = do
  result <- readSSConfFile optPath Nothing SSMasterNode
<<<<<<< HEAD
  return (liftM rStripSpace result)

-- * Working with the whole ssconf map

-- | The data type used for representing the ssconf.
newtype SSConf = SSConf { getSSConf :: M.Map SSKey [String] }
  deriving (Eq, Ord, Show)

instance J.JSON SSConf where
  showJSON = J.showJSON . GenericContainer . getSSConf
  readJSON = liftM (SSConf . fromContainer) . J.readJSON

emptySSConf :: SSConf
emptySSConf = SSConf M.empty
=======
  return $ liftM rStripSpace result

-- | Parse the list of enabled hypervisors from a 'String'.
parseHypervisorList :: String -> Result [Hypervisor]
parseHypervisorList str =
  mapM Types.hypervisorFromRaw $ lines str

-- | Read and parse the list of enabled hypervisors.
getHypervisorList :: Maybe FilePath -> IO (Result [Hypervisor])
getHypervisorList optPath =
  (parseHypervisorList =<<) <$>
    readSSConfFile optPath Nothing SSHypervisorList

-- | Parse whether user shutdown is enabled from a 'String'.
parseEnabledUserShutdown :: String -> Result Bool
parseEnabledUserShutdown str =
  tryRead "Parsing enabled_user_shutdown" (rStripSpace str)

-- | Read and parse whether user shutdown is enabled.
getEnabledUserShutdown :: Maybe FilePath -> IO (Result Bool)
getEnabledUserShutdown optPath =
  (parseEnabledUserShutdown =<<) <$>
    readSSConfFile optPath Nothing SSEnabledUserShutdown
>>>>>>> f2609511
<|MERGE_RESOLUTION|>--- conflicted
+++ resolved
@@ -46,12 +46,8 @@
 
 import Control.Applicative ((<$>))
 import Control.Exception
-<<<<<<< HEAD
-import Control.Monad (liftM)
+import Control.Monad (forM, liftM)
 import qualified Data.Map as M
-=======
-import Control.Monad (forM, liftM)
->>>>>>> f2609511
 import Data.Maybe (fromMaybe)
 import qualified Network.Socket as Socket
 import System.FilePath ((</>))
@@ -104,11 +100,8 @@
   , ("SSMaintainNodeHealth",   'C.ssMaintainNodeHealth)
   , ("SSUidPool",              'C.ssUidPool)
   , ("SSNodegroups",           'C.ssNodegroups)
-<<<<<<< HEAD
   , ("SSNetworks",             'C.ssNetworks)
-=======
   , ("SSEnabledUserShutdown",  'C.ssEnabledUserShutdown)
->>>>>>> f2609511
   ])
 
 instance HasStringRepr SSKey where
@@ -195,23 +188,7 @@
 getMasterNode :: Maybe FilePath -> IO (Result String)
 getMasterNode optPath = do
   result <- readSSConfFile optPath Nothing SSMasterNode
-<<<<<<< HEAD
   return (liftM rStripSpace result)
-
--- * Working with the whole ssconf map
-
--- | The data type used for representing the ssconf.
-newtype SSConf = SSConf { getSSConf :: M.Map SSKey [String] }
-  deriving (Eq, Ord, Show)
-
-instance J.JSON SSConf where
-  showJSON = J.showJSON . GenericContainer . getSSConf
-  readJSON = liftM (SSConf . fromContainer) . J.readJSON
-
-emptySSConf :: SSConf
-emptySSConf = SSConf M.empty
-=======
-  return $ liftM rStripSpace result
 
 -- | Parse the list of enabled hypervisors from a 'String'.
 parseHypervisorList :: String -> Result [Hypervisor]
@@ -234,4 +211,16 @@
 getEnabledUserShutdown optPath =
   (parseEnabledUserShutdown =<<) <$>
     readSSConfFile optPath Nothing SSEnabledUserShutdown
->>>>>>> f2609511
+
+-- * Working with the whole ssconf map
+
+-- | The data type used for representing the ssconf.
+newtype SSConf = SSConf { getSSConf :: M.Map SSKey [String] }
+  deriving (Eq, Ord, Show)
+
+instance J.JSON SSConf where
+  showJSON = J.showJSON . GenericContainer . getSSConf
+  readJSON = liftM (SSConf . fromContainer) . J.readJSON
+
+emptySSConf :: SSConf
+emptySSConf = SSConf M.empty