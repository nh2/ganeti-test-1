--- conflicted
+++ resolved
@@ -213,34 +213,24 @@
   xdrained <- convert "drained" drained
   xvm_capable <- convert "vm_capable" vm_capable
   xgdx   <- convert "group.uuid" g_uuid >>= lookupGroup ktg xname
-<<<<<<< HEAD
   xtags <- convert "tags" tags
   xexcl_stor <- convert "exclusive_storage" excl_stor
-  let live = not xoffline && not xdrained && xvm_capable
+  let live = not xoffline && xvm_capable
       lvconvert def n d = eitherLive live def $ convert n d
   xsptotal <- if xexcl_stor
               then lvconvert 0 "sptotal" sptotal
               else convert "spindles" spindles
   xspfree <- lvconvert 0 "spfree" spfree
-=======
-  let live = not xoffline && xvm_capable
-      lvconvert def n d = eitherLive live def $ convert n d
->>>>>>> 6ce56f8f
   xmtotal <- lvconvert 0.0 "mtotal" mtotal
   xmnode <- lvconvert 0 "mnode" mnode
   xmfree <- lvconvert 0 "mfree" mfree
   xdtotal <- lvconvert 0.0 "dtotal" dtotal
   xdfree <- lvconvert 0 "dfree" dfree
   xctotal <- lvconvert 0.0 "ctotal" ctotal
-<<<<<<< HEAD
   xcnos <- lvconvert 0 "cnos" cnos
   let node = flip Node.setNodeTags xtags $
              Node.create xname xmtotal xmnode xmfree xdtotal xdfree
-             xctotal xcnos (not live) xsptotal xspfree xgdx xexcl_stor
-=======
-  let node = Node.create xname xmtotal xmnode xmfree xdtotal xdfree
-             xctotal (not live || xdrained) xspindles xgdx
->>>>>>> 6ce56f8f
+             xctotal xcnos (not live || xdrained) xsptotal xspfree xgdx xexcl_stor
   return (xname, node)
 
 parseNode _ v = fail ("Invalid node query result: " ++ show v)
