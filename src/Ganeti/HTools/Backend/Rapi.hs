{-| Implementation of the RAPI client interface.

-}

{-

Copyright (C) 2009, 2010, 2011, 2012, 2013 Google Inc.

This program is free software; you can redistribute it and/or modify
it under the terms of the GNU General Public License as published by
the Free Software Foundation; either version 2 of the License, or
(at your option) any later version.

This program is distributed in the hope that it will be useful, but
WITHOUT ANY WARRANTY; without even the implied warranty of
MERCHANTABILITY or FITNESS FOR A PARTICULAR PURPOSE.  See the GNU
General Public License for more details.

You should have received a copy of the GNU General Public License
along with this program; if not, write to the Free Software
Foundation, Inc., 51 Franklin Street, Fifth Floor, Boston, MA
02110-1301, USA.

-}

{-# LANGUAGE BangPatterns, CPP #-}

module Ganeti.HTools.Backend.Rapi
  ( loadData
  , parseData
  ) where

import Control.Exception
import Data.List (isPrefixOf)
import Data.Maybe (fromMaybe)
import Network.Curl
import Network.Curl.Types ()
import Control.Monad
import Text.JSON (JSObject, fromJSObject, decodeStrict)
import Text.JSON.Types (JSValue(..))
import Text.Printf (printf)
import System.FilePath

import Ganeti.BasicTypes
import Ganeti.HTools.Loader
import Ganeti.HTools.Types
import Ganeti.JSON
import qualified Ganeti.HTools.Group as Group
import qualified Ganeti.HTools.Node as Node
import qualified Ganeti.HTools.Instance as Instance
import qualified Ganeti.Constants as C

{-# ANN module "HLint: ignore Eta reduce" #-}

-- | File method prefix.
filePrefix :: String
filePrefix = "file://"

-- | Read an URL via curl and return the body if successful.
getUrl :: (Monad m) => String -> IO (m String)

-- | Connection timeout (when using non-file methods).
connTimeout :: Long
connTimeout = 15

-- | The default timeout for queries (when using non-file methods).
queryTimeout :: Long
queryTimeout = 60

-- | The curl options we use.
curlOpts :: [CurlOption]
curlOpts = [ CurlSSLVerifyPeer False
           , CurlSSLVerifyHost 0
           , CurlTimeout queryTimeout
           , CurlConnectTimeout connTimeout
           ]

getUrl url = do
  (code, !body) <- curlGetString url curlOpts
  return (case code of
            CurlOK -> return body
            _ -> fail $ printf "Curl error for '%s', error %s"
                 url (show code))

-- | Helper to convert I/O errors in 'Bad' values.
ioErrToResult :: IO a -> IO (Result a)
ioErrToResult ioaction =
  Control.Exception.catch (liftM Ok ioaction)
    (\e -> return . Bad . show $ (e::IOException))

-- | Append the default port if not passed in.
formatHost :: String -> String
formatHost master =
  if ':' `elem` master
    then  master
    else "https://" ++ master ++ ":" ++ show C.defaultRapiPort

-- | Parse a instance list in JSON format.
getInstances :: NameAssoc
             -> String
             -> Result [(String, Instance.Instance)]
getInstances ktn body =
  loadJSArray "Parsing instance data" body >>=
  mapM (parseInstance ktn . fromJSObject)

-- | Parse a node list in JSON format.
getNodes :: NameAssoc -> String -> Result [(String, Node.Node)]
getNodes ktg body = loadJSArray "Parsing node data" body >>=
                    mapM (parseNode ktg . fromJSObject)

-- | Parse a group list in JSON format.
getGroups :: String -> Result [(String, Group.Group)]
getGroups body = loadJSArray "Parsing group data" body >>=
                 mapM (parseGroup . fromJSObject)

-- | Construct an instance from a JSON object.
parseInstance :: NameAssoc
              -> JSRecord
              -> Result (String, Instance.Instance)
parseInstance ktn a = do
  name <- tryFromObj "Parsing new instance" a "name"
  let owner_name = "Instance '" ++ name ++ "', error while parsing data"
  let extract s x = tryFromObj owner_name x s
  disk <- extract "disk_usage" a
  dsizes <- extract "disk.sizes" a
  dspindles <- tryArrayMaybeFromObj owner_name a "disk.spindles"
  beparams <- liftM fromJSObject (extract "beparams" a)
  omem <- extract "oper_ram" a
  mem <- case omem of
           JSRational _ _ -> annotateResult owner_name (fromJVal omem)
           _ -> extract "memory" beparams `mplus` extract "maxmem" beparams
  vcpus <- extract "vcpus" beparams
  pnode <- extract "pnode" a >>= lookupNode ktn name
  snodes <- extract "snodes" a
  snode <- case snodes of
             [] -> return Node.noSecondary
             x:_ -> readEitherString x >>= lookupNode ktn name
  running <- extract "status" a
  tags <- extract "tags" a
  auto_balance <- extract "auto_balance" beparams
  dt <- extract "disk_template" a
  su <- extract "spindle_use" beparams
  let disks = zipWith Instance.Disk dsizes dspindles
  let inst = Instance.create name mem disk disks vcpus running tags
             auto_balance pnode snode dt su []
  return (name, inst)

-- | Construct a node from a JSON object.
parseNode :: NameAssoc -> JSRecord -> Result (String, Node.Node)
parseNode ktg a = do
  name <- tryFromObj "Parsing new node" a "name"
  let desc = "Node '" ++ name ++ "', error while parsing data"
      extract s = tryFromObj desc a s
  offline <- extract "offline"
  drained <- extract "drained"
  vm_cap  <- annotateResult desc $ maybeFromObj a "vm_capable"
  let vm_cap' = fromMaybe True vm_cap
  ndparams <- extract "ndparams" >>= asJSObject
  excl_stor <- tryFromObj desc (fromJSObject ndparams) "exclusive_storage"
  guuid   <- annotateResult desc $ maybeFromObj a "group.uuid"
  guuid' <-  lookupGroup ktg name (fromMaybe defaultGroupID guuid)
<<<<<<< HEAD
  let live = not offline && not drained && vm_cap'
      lvextract def = eitherLive live def . extract
  sptotal <- if excl_stor
             then lvextract 0 "sptotal"
             else tryFromObj desc (fromJSObject ndparams) "spindle_count"
  spfree <- lvextract 0 "spfree"
=======
  let live = not offline && vm_cap'
      lvextract def = eitherLive live def . extract
>>>>>>> 6ce56f8f
  mtotal <- lvextract 0.0 "mtotal"
  mnode <- lvextract 0 "mnode"
  mfree <- lvextract 0 "mfree"
  dtotal <- lvextract 0.0 "dtotal"
  dfree <- lvextract 0 "dfree"
  ctotal <- lvextract 0.0 "ctotal"
<<<<<<< HEAD
  cnos <- lvextract 0 "cnos"
  tags <- extract "tags"
  let node = flip Node.setNodeTags tags $
             Node.create name mtotal mnode mfree dtotal dfree ctotal cnos
             (not live) sptotal spfree guuid' excl_stor
=======
  let node = Node.create name mtotal mnode mfree dtotal dfree ctotal
             (not live || drained) spindles guuid'
>>>>>>> 6ce56f8f
  return (name, node)

-- | Construct a group from a JSON object.
parseGroup :: JSRecord -> Result (String, Group.Group)
parseGroup a = do
  name <- tryFromObj "Parsing new group" a "name"
  let extract s = tryFromObj ("Group '" ++ name ++ "'") a s
  uuid <- extract "uuid"
  apol <- extract "alloc_policy"
  ipol <- extract "ipolicy"
  tags <- extract "tags"
  -- TODO: parse networks to which this group is connected
  return (uuid, Group.create name uuid apol [] ipol tags)

-- | Parse cluster data from the info resource.
parseCluster :: JSObject JSValue -> Result ([String], IPolicy, String)
parseCluster obj = do
  let obj' = fromJSObject obj
      extract s = tryFromObj "Parsing cluster data" obj' s
  master <- extract "master"
  tags <- extract "tags"
  ipolicy <- extract "ipolicy"
  return (tags, ipolicy, master)

-- | Loads the raw cluster data from an URL.
readDataHttp :: String -- ^ Cluster or URL to use as source
             -> IO (Result String, Result String, Result String, Result String)
readDataHttp master = do
  let url = formatHost master
  group_body <- getUrl $ printf "%s/2/groups?bulk=1" url
  node_body <- getUrl $ printf "%s/2/nodes?bulk=1" url
  inst_body <- getUrl $ printf "%s/2/instances?bulk=1" url
  info_body <- getUrl $ printf "%s/2/info" url
  return (group_body, node_body, inst_body, info_body)

-- | Loads the raw cluster data from the filesystem.
readDataFile:: String -- ^ Path to the directory containing the files
             -> IO (Result String, Result String, Result String, Result String)
readDataFile path = do
  group_body <- ioErrToResult . readFile $ path </> "groups.json"
  node_body <- ioErrToResult . readFile $ path </> "nodes.json"
  inst_body <- ioErrToResult . readFile $ path </> "instances.json"
  info_body <- ioErrToResult . readFile $ path </> "info.json"
  return (group_body, node_body, inst_body, info_body)

-- | Loads data via either 'readDataFile' or 'readDataHttp'.
readData :: String -- ^ URL to use as source
         -> IO (Result String, Result String, Result String, Result String)
readData url =
  if filePrefix `isPrefixOf` url
    then readDataFile (drop (length filePrefix) url)
    else readDataHttp url

-- | Builds the cluster data from the raw Rapi content.
parseData :: (Result String, Result String, Result String, Result String)
          -> Result ClusterData
parseData (group_body, node_body, inst_body, info_body) = do
  group_data <- group_body >>= getGroups
  let (group_names, group_idx) = assignIndices group_data
  node_data <- node_body >>= getNodes group_names
  let (node_names, node_idx) = assignIndices node_data
  inst_data <- inst_body >>= getInstances node_names
  let (_, inst_idx) = assignIndices inst_data
  (tags, ipolicy, master) <-
    info_body >>=
    (fromJResult "Parsing cluster info" . decodeStrict) >>=
    parseCluster
  node_idx' <- setMaster node_names node_idx master
  return (ClusterData group_idx node_idx' inst_idx tags ipolicy)

-- | Top level function for data loading.
loadData :: String -- ^ Cluster or URL to use as source
         -> IO (Result ClusterData)
loadData = fmap parseData . readData<|MERGE_RESOLUTION|>--- conflicted
+++ resolved
@@ -159,33 +159,23 @@
   excl_stor <- tryFromObj desc (fromJSObject ndparams) "exclusive_storage"
   guuid   <- annotateResult desc $ maybeFromObj a "group.uuid"
   guuid' <-  lookupGroup ktg name (fromMaybe defaultGroupID guuid)
-<<<<<<< HEAD
-  let live = not offline && not drained && vm_cap'
+  let live = not offline && vm_cap'
       lvextract def = eitherLive live def . extract
   sptotal <- if excl_stor
              then lvextract 0 "sptotal"
              else tryFromObj desc (fromJSObject ndparams) "spindle_count"
   spfree <- lvextract 0 "spfree"
-=======
-  let live = not offline && vm_cap'
-      lvextract def = eitherLive live def . extract
->>>>>>> 6ce56f8f
   mtotal <- lvextract 0.0 "mtotal"
   mnode <- lvextract 0 "mnode"
   mfree <- lvextract 0 "mfree"
   dtotal <- lvextract 0.0 "dtotal"
   dfree <- lvextract 0 "dfree"
   ctotal <- lvextract 0.0 "ctotal"
-<<<<<<< HEAD
   cnos <- lvextract 0 "cnos"
   tags <- extract "tags"
   let node = flip Node.setNodeTags tags $
              Node.create name mtotal mnode mfree dtotal dfree ctotal cnos
-             (not live) sptotal spfree guuid' excl_stor
-=======
-  let node = Node.create name mtotal mnode mfree dtotal dfree ctotal
-             (not live || drained) spindles guuid'
->>>>>>> 6ce56f8f
+             (not live || drained) sptotal spfree guuid' excl_stor
   return (name, node)
 
 -- | Construct a group from a JSON object.
