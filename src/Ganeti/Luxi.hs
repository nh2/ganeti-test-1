{-# LANGUAGE TemplateHaskell #-}

{-| Implementation of the Ganeti LUXI interface.

-}

{-

Copyright (C) 2009, 2010, 2011, 2012, 2013 Google Inc.

This program is free software; you can redistribute it and/or modify
it under the terms of the GNU General Public License as published by
the Free Software Foundation; either version 2 of the License, or
(at your option) any later version.

This program is distributed in the hope that it will be useful, but
WITHOUT ANY WARRANTY; without even the implied warranty of
MERCHANTABILITY or FITNESS FOR A PARTICULAR PURPOSE.  See the GNU
General Public License for more details.

You should have received a copy of the GNU General Public License
along with this program; if not, write to the Free Software
Foundation, Inc., 51 Franklin Street, Fifth Floor, Boston, MA
02110-1301, USA.

-}

module Ganeti.Luxi
  ( LuxiOp(..)
  , LuxiReq(..)
  , Client
  , Server
  , JobId
  , fromJobId
  , makeJobId
  , RecvResult(..)
  , strOfOp
  , getLuxiClient
  , getLuxiServer
  , acceptClient
  , closeClient
  , closeServer
  , callMethod
  , submitManyJobs
  , queryJobsStatus
  , buildCall
  , buildResponse
  , decodeLuxiCall
  , recvMsg
  , recvMsgExt
  , sendMsg
  , allLuxiCalls
  ) where

import Control.Monad
import qualified Data.ByteString.UTF8 as UTF8
import Text.JSON (encodeStrict, decodeStrict)
import qualified Text.JSON as J
import Text.JSON.Pretty (pp_value)
import Text.JSON.Types
<<<<<<< HEAD
=======
import System.Directory (removeFile)
import System.IO (hClose, hFlush, hWaitForInput, Handle, IOMode(..))
import System.IO.Error (isEOFError)
import System.Posix.Files
import System.Timeout
import qualified Network.Socket as S
>>>>>>> a5c50971

import Ganeti.BasicTypes
import Ganeti.Constants
import Ganeti.Errors
import Ganeti.JSON
import Ganeti.UDSServer
import Ganeti.OpParams (pTagsObject)
import Ganeti.OpCodes
import qualified Ganeti.Query.Language as Qlang
import Ganeti.Runtime (GanetiDaemon(..))
import Ganeti.THH
import Ganeti.Types


-- | Currently supported Luxi operations and JSON serialization.
$(genLuxiOp "LuxiOp"
  [ (luxiReqQuery,
    [ simpleField "what"    [t| Qlang.ItemType |]
    , simpleField "fields"  [t| [String]  |]
    , simpleField "qfilter" [t| Qlang.Filter Qlang.FilterField |]
    ])
  , (luxiReqQueryFields,
    [ simpleField "what"    [t| Qlang.ItemType |]
    , simpleField "fields"  [t| [String]  |]
    ])
  , (luxiReqQueryNodes,
     [ simpleField "names"  [t| [String] |]
     , simpleField "fields" [t| [String] |]
     , simpleField "lock"   [t| Bool     |]
     ])
  , (luxiReqQueryGroups,
     [ simpleField "names"  [t| [String] |]
     , simpleField "fields" [t| [String] |]
     , simpleField "lock"   [t| Bool     |]
     ])
  , (luxiReqQueryNetworks,
     [ simpleField "names"  [t| [String] |]
     , simpleField "fields" [t| [String] |]
     , simpleField "lock"   [t| Bool     |]
     ])
  , (luxiReqQueryInstances,
     [ simpleField "names"  [t| [String] |]
     , simpleField "fields" [t| [String] |]
     , simpleField "lock"   [t| Bool     |]
     ])
  , (luxiReqQueryJobs,
     [ simpleField "ids"    [t| [JobId]  |]
     , simpleField "fields" [t| [String] |]
     ])
  , (luxiReqQueryExports,
     [ simpleField "nodes" [t| [String] |]
     , simpleField "lock"  [t| Bool     |]
     ])
  , (luxiReqQueryConfigValues,
     [ simpleField "fields" [t| [String] |] ]
    )
  , (luxiReqQueryClusterInfo, [])
  , (luxiReqQueryTags,
     [ pTagsObject 
     , simpleField "name" [t| String |]
     ])
  , (luxiReqSubmitJob,
     [ simpleField "job" [t| [MetaOpCode] |] ]
    )
  , (luxiReqSubmitJobToDrainedQueue,
     [ simpleField "job" [t| [MetaOpCode] |] ]
    )
  , (luxiReqSubmitManyJobs,
     [ simpleField "ops" [t| [[MetaOpCode]] |] ]
    )
  , (luxiReqWaitForJobChange,
     [ simpleField "job"      [t| JobId   |]
     , simpleField "fields"   [t| [String]|]
     , simpleField "prev_job" [t| JSValue |]
     , simpleField "prev_log" [t| JSValue |]
     , simpleField "tmout"    [t| Int     |]
     ])
  , (luxiReqPickupJob,
     [ simpleField "job" [t| JobId |] ]
    )
  , (luxiReqArchiveJob,
     [ simpleField "job" [t| JobId |] ]
    )
  , (luxiReqAutoArchiveJobs,
     [ simpleField "age"   [t| Int |]
     , simpleField "tmout" [t| Int |]
     ])
  , (luxiReqCancelJob,
     [ simpleField "job" [t| JobId |] ]
    )
  , (luxiReqChangeJobPriority,
     [ simpleField "job"      [t| JobId |]
     , simpleField "priority" [t| Int |] ]
    )
  , (luxiReqSetDrainFlag,
     [ simpleField "flag" [t| Bool |] ]
    )
  , (luxiReqSetWatcherPause,
     [ optionalNullSerField
         $ simpleField "duration" [t| Double |] ]
    )
  ])

$(makeJSONInstance ''LuxiReq)

-- | List of all defined Luxi calls.
$(genAllConstr (drop 3) ''LuxiReq "allLuxiCalls")

-- | The serialisation of LuxiOps into strings in messages.
$(genStrOfOp ''LuxiOp "strOfOp")


luxiConnectConfig :: ConnectConfig
luxiConnectConfig = ConnectConfig { connDaemon = GanetiLuxid
                                  , recvTmo    = luxiDefRwto
                                  , sendTmo    = luxiDefRwto
                                  }

-- | Connects to the master daemon and returns a luxi Client.
getLuxiClient :: String -> IO Client
getLuxiClient = connectClient luxiConnectConfig luxiDefCtmo

-- | Creates and returns a server endpoint.
<<<<<<< HEAD
getLuxiServer :: Bool -> FilePath -> IO Server
getLuxiServer = connectServer luxiConnectConfig
=======
getServer :: Bool -> FilePath -> IO S.Socket
getServer setOwner path = do
  s <- S.socket S.AF_UNIX S.Stream S.defaultProtocol
  S.bindSocket s (S.SockAddrUnix path)
  when setOwner $ do
    setOwnerAndGroupFromNames path GanetiLuxid $ ExtraGroup DaemonsGroup
    setFileMode path $ fromIntegral luxiSocketPerms
  S.listen s 5 -- 5 is the max backlog
  return s
>>>>>>> a5c50971


-- | Serialize a request to String.
buildCall :: LuxiOp  -- ^ The method
          -> String  -- ^ The serialized form
buildCall lo =
  let ja = [ (strOfKey Method, J.showJSON $ strOfOp lo)
           , (strOfKey Args, opToArgs lo)
           ]
      jo = toJSObject ja
  in encodeStrict jo


-- | Converts Luxi call arguments into a 'LuxiOp' data structure.
-- This is used for building a Luxi 'Handler'.
--
-- This is currently hand-coded until we make it more uniform so that
-- it can be generated using TH.
decodeLuxiCall :: JSValue -> JSValue -> Result LuxiOp
decodeLuxiCall method args = do
  call <- fromJResult "Unable to parse LUXI request method" $ J.readJSON method
  case call of
    ReqQueryJobs -> do
              (jids, jargs) <- fromJVal args
              jids' <- case jids of
                         JSNull -> return []
                         _ -> fromJVal jids
              return $ QueryJobs jids' jargs
    ReqQueryInstances -> do
              (names, fields, locking) <- fromJVal args
              return $ QueryInstances names fields locking
    ReqQueryNodes -> do
              (names, fields, locking) <- fromJVal args
              return $ QueryNodes names fields locking
    ReqQueryGroups -> do
              (names, fields, locking) <- fromJVal args
              return $ QueryGroups names fields locking
    ReqQueryClusterInfo ->
              return QueryClusterInfo
    ReqQueryNetworks -> do
              (names, fields, locking) <- fromJVal args
              return $ QueryNetworks names fields locking
    ReqQuery -> do
              (what, fields, qfilter) <- fromJVal args
              return $ Query what fields qfilter
    ReqQueryFields -> do
              (what, fields) <- fromJVal args
              fields' <- case fields of
                           JSNull -> return []
                           _ -> fromJVal fields
              return $ QueryFields what fields'
    ReqSubmitJob -> do
              [ops1] <- fromJVal args
              ops2 <- mapM (fromJResult (luxiReqToRaw call) . J.readJSON) ops1
              return $ SubmitJob ops2
    ReqSubmitJobToDrainedQueue -> do
              [ops1] <- fromJVal args
              ops2 <- mapM (fromJResult (luxiReqToRaw call) . J.readJSON) ops1
              return $ SubmitJobToDrainedQueue ops2
    ReqSubmitManyJobs -> do
              [ops1] <- fromJVal args
              ops2 <- mapM (fromJResult (luxiReqToRaw call) . J.readJSON) ops1
              return $ SubmitManyJobs ops2
    ReqWaitForJobChange -> do
              (jid, fields, pinfo, pidx, wtmout) <-
                -- No instance for 5-tuple, code copied from the
                -- json sources and adapted
                fromJResult "Parsing WaitForJobChange message" $
                case args of
                  JSArray [a, b, c, d, e] ->
                    (,,,,) `fmap`
                    J.readJSON a `ap`
                    J.readJSON b `ap`
                    J.readJSON c `ap`
                    J.readJSON d `ap`
                    J.readJSON e
                  _ -> J.Error "Not enough values"
              return $ WaitForJobChange jid fields pinfo pidx wtmout
    ReqPickupJob -> do
              [jid] <- fromJVal args
              return $ PickupJob jid
    ReqArchiveJob -> do
              [jid] <- fromJVal args
              return $ ArchiveJob jid
    ReqAutoArchiveJobs -> do
              (age, tmout) <- fromJVal args
              return $ AutoArchiveJobs age tmout
    ReqQueryExports -> do
              (nodes, lock) <- fromJVal args
              return $ QueryExports nodes lock
    ReqQueryConfigValues -> do
              [fields] <- fromJVal args
              return $ QueryConfigValues fields
    ReqQueryTags -> do
              (kind, name) <- fromJVal args
              return $ QueryTags kind name
    ReqCancelJob -> do
              [jid] <- fromJVal args
              return $ CancelJob jid
    ReqChangeJobPriority -> do
              (jid, priority) <- fromJVal args
              return $ ChangeJobPriority jid priority
    ReqSetDrainFlag -> do
              [flag] <- fromJVal args
              return $ SetDrainFlag flag
    ReqSetWatcherPause -> do
              let duration = case args of
                               JSArray [JSRational _ x] 
                                 -> Just (fromRational x :: Double)
                               _ -> Nothing
              return $ SetWatcherPause duration

-- | Check that luxi responses contain the required keys and that the
-- call was successful.
validateResult :: String -> ErrorResult JSValue
validateResult s = do
  when (UTF8.replacement_char `elem` s) $
       fail "Failed to decode UTF-8, detected replacement char after decoding"
  oarr <- fromJResult "Parsing LUXI response" (decodeStrict s)
  let arr = J.fromJSObject oarr
  status <- fromObj arr (strOfKey Success)
  result <- fromObj arr (strOfKey Result)
  if status
    then return result
    else decodeError result

-- | Try to decode an error from the server response. This function
-- will always fail, since it's called only on the error path (when
-- status is False).
decodeError :: JSValue -> ErrorResult JSValue
decodeError val =
  case fromJVal val of
    Ok e -> Bad e
    Bad msg -> Bad $ GenericError msg

-- | Generic luxi method call.
callMethod :: LuxiOp -> Client -> IO (ErrorResult JSValue)
callMethod method s = do
  sendMsg s $ buildCall method
  result <- recvMsg s
  let rval = validateResult result
  return rval

-- | Parse job submission result.
parseSubmitJobResult :: JSValue -> ErrorResult JobId
parseSubmitJobResult (JSArray [JSBool True, v]) =
  case J.readJSON v of
    J.Error msg -> Bad $ LuxiError msg
    J.Ok v' -> Ok v'
parseSubmitJobResult (JSArray [JSBool False, JSString x]) =
  Bad . LuxiError $ fromJSString x
parseSubmitJobResult v =
  Bad . LuxiError $ "Unknown result from the master daemon: " ++
      show (pp_value v)

-- | Specialized submitManyJobs call.
submitManyJobs :: Client -> [[MetaOpCode]] -> IO (ErrorResult [JobId])
submitManyJobs s jobs = do
  rval <- callMethod (SubmitManyJobs jobs) s
  -- map each result (status, payload) pair into a nice Result ADT
  return $ case rval of
             Bad x -> Bad x
             Ok (JSArray r) -> mapM parseSubmitJobResult r
             x -> Bad . LuxiError $
                  "Cannot parse response from Ganeti: " ++ show x

-- | Custom queryJobs call.
queryJobsStatus :: Client -> [JobId] -> IO (ErrorResult [JobStatus])
queryJobsStatus s jids = do
  rval <- callMethod (QueryJobs jids ["status"]) s
  return $ case rval of
             Bad x -> Bad x
             Ok y -> case J.readJSON y::(J.Result [[JobStatus]]) of
                       J.Ok vals -> if any null vals
                                    then Bad $
                                         LuxiError "Missing job status field"
                                    else Ok (map head vals)
                       J.Error x -> Bad $ LuxiError x<|MERGE_RESOLUTION|>--- conflicted
+++ resolved
@@ -58,15 +58,6 @@
 import qualified Text.JSON as J
 import Text.JSON.Pretty (pp_value)
 import Text.JSON.Types
-<<<<<<< HEAD
-=======
-import System.Directory (removeFile)
-import System.IO (hClose, hFlush, hWaitForInput, Handle, IOMode(..))
-import System.IO.Error (isEOFError)
-import System.Posix.Files
-import System.Timeout
-import qualified Network.Socket as S
->>>>>>> a5c50971
 
 import Ganeti.BasicTypes
 import Ganeti.Constants
@@ -190,21 +181,8 @@
 getLuxiClient = connectClient luxiConnectConfig luxiDefCtmo
 
 -- | Creates and returns a server endpoint.
-<<<<<<< HEAD
 getLuxiServer :: Bool -> FilePath -> IO Server
 getLuxiServer = connectServer luxiConnectConfig
-=======
-getServer :: Bool -> FilePath -> IO S.Socket
-getServer setOwner path = do
-  s <- S.socket S.AF_UNIX S.Stream S.defaultProtocol
-  S.bindSocket s (S.SockAddrUnix path)
-  when setOwner $ do
-    setOwnerAndGroupFromNames path GanetiLuxid $ ExtraGroup DaemonsGroup
-    setFileMode path $ fromIntegral luxiSocketPerms
-  S.listen s 5 -- 5 is the max backlog
-  return s
->>>>>>> a5c50971
-
 
 -- | Serialize a request to String.
 buildCall :: LuxiOp  -- ^ The method
