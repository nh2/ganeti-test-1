--- conflicted
+++ resolved
@@ -887,13 +887,13 @@
   return (ret_policy, ret_specs)
 
 
-<<<<<<< HEAD
 def UsesIPv6Connection(host, port):
   """Returns True if the connection to a given host/port could go through IPv6.
 
   """
   return any(t[0] == socket.AF_INET6 for t in socket.getaddrinfo(host, port))
-=======
+
+
 def TimedeltaToTotalSeconds(td):
   """Returns the total seconds in a C{datetime.timedelta} object.
 
@@ -907,5 +907,4 @@
 
   """
   return ((td.microseconds + (td.seconds + td.days * 24.0 * 3600.0) * 10 ** 6) /
-          10 ** 6)
->>>>>>> c2a97cee
+          10 ** 6)