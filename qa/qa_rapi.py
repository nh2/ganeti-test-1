#
#

# Copyright (C) 2007, 2008, 2009, 2010, 2011, 2012, 2013, 2014 Google Inc.
#
# This program is free software; you can redistribute it and/or modify
# it under the terms of the GNU General Public License as published by
# the Free Software Foundation; either version 2 of the License, or
# (at your option) any later version.
#
# This program is distributed in the hope that it will be useful, but
# WITHOUT ANY WARRANTY; without even the implied warranty of
# MERCHANTABILITY or FITNESS FOR A PARTICULAR PURPOSE.  See the GNU
# General Public License for more details.
#
# You should have received a copy of the GNU General Public License
# along with this program; if not, write to the Free Software
# Foundation, Inc., 51 Franklin Street, Fifth Floor, Boston, MA
# 02110-1301, USA.


"""Remote API QA tests.

"""

<<<<<<< HEAD
import itertools
import functools
=======
import functools
import itertools
>>>>>>> e69c93fb
import random
import re
import tempfile

from ganeti import cli
from ganeti import compat
from ganeti import constants
from ganeti import errors
<<<<<<< HEAD
from ganeti import locking
from ganeti import pathutils
from ganeti import objects
from ganeti import qlang
from ganeti import query
=======
from ganeti import pathutils
from ganeti import objects
from ganeti import opcodes
from ganeti import query
from ganeti import qlang
>>>>>>> e69c93fb
from ganeti import rapi
from ganeti import utils

from ganeti.http.auth import ParsePasswordFile
import ganeti.rapi.client        # pylint: disable=W0611
import ganeti.rapi.client_utils

import qa_config
import qa_error
import qa_logging
import qa_utils

from qa_instance import IsDiskReplacingSupported
from qa_instance import IsFailoverSupported
from qa_instance import IsMigrationSupported
from qa_job_utils import RunWithLocks
from qa_utils import (AssertEqual, AssertIn, AssertMatch, StartLocalCommand)
from qa_utils import InstanceCheck, INST_DOWN, INST_UP, FIRST_ARG


_rapi_ca = None
_rapi_client = None
_rapi_username = None
_rapi_password = None


def Setup(username, password):
  """Configures the RAPI client.

  """
  # pylint: disable=W0603
  # due to global usage
  global _rapi_ca
  global _rapi_client
  global _rapi_username
  global _rapi_password

  _rapi_username = username
  _rapi_password = password

  master = qa_config.GetMasterNode()

  # Load RAPI certificate from master node
  cmd = ["cat", qa_utils.MakeNodePath(master, pathutils.RAPI_CERT_FILE)]

  # Write to temporary file
  _rapi_ca = tempfile.NamedTemporaryFile()
  _rapi_ca.write(qa_utils.GetCommandOutput(master.primary,
                                           utils.ShellQuoteArgs(cmd)))
  _rapi_ca.flush()

  port = qa_config.get("rapi-port", default=constants.DEFAULT_RAPI_PORT)
  cfg_curl = rapi.client.GenericCurlConfig(cafile=_rapi_ca.name,
                                           proxy="")

  if qa_config.UseVirtualCluster():
    # TODO: Implement full support for RAPI on virtual clusters
    print qa_logging.FormatWarning("RAPI tests are not yet supported on"
                                   " virtual clusters and will be disabled")

    assert _rapi_client is None
  else:
    _rapi_client = rapi.client.GanetiRapiClient(master.primary, port=port,
                                                username=username,
                                                password=password,
                                                curl_config_fn=cfg_curl)

    print "RAPI protocol version: %s" % _rapi_client.GetVersion()

  return _rapi_client


def LookupRapiSecret(rapi_user):
  """Find the RAPI secret for the given user.

  @param rapi_user: Login user
  @return: Login secret for the user

  """
  CTEXT = "{CLEARTEXT}"
  master = qa_config.GetMasterNode()
  cmd = ["cat", qa_utils.MakeNodePath(master, pathutils.RAPI_USERS_FILE)]
  file_content = qa_utils.GetCommandOutput(master.primary,
                                           utils.ShellQuoteArgs(cmd))
  users = ParsePasswordFile(file_content)
  entry = users.get(rapi_user)
  if not entry:
    raise qa_error.Error("User %s not found in RAPI users file" % rapi_user)
  secret = entry.password
  if secret.upper().startswith(CTEXT):
    secret = secret[len(CTEXT):]
  elif secret.startswith("{"):
    raise qa_error.Error("Unsupported password schema for RAPI user %s:"
                         " not a clear text password" % rapi_user)
  return secret


INSTANCE_FIELDS = ("name", "os", "pnode", "snodes",
                   "admin_state",
                   "disk_template", "disk.sizes", "disk.spindles",
                   "nic.ips", "nic.macs", "nic.modes", "nic.links",
                   "beparams", "hvparams",
                   "oper_state", "oper_ram", "oper_vcpus", "status", "tags")

NODE_FIELDS = ("name", "dtotal", "dfree", "sptotal", "spfree",
               "mtotal", "mnode", "mfree",
               "pinst_cnt", "sinst_cnt", "tags")

GROUP_FIELDS = compat.UniqueFrozenset([
  "name", "uuid",
  "alloc_policy",
  "node_cnt", "node_list",
  ])

JOB_FIELDS = compat.UniqueFrozenset([
  "id", "ops", "status", "summary",
  "opstatus", "opresult", "oplog",
  "received_ts", "start_ts", "end_ts",
  ])

LIST_FIELDS = ("id", "uri")


def Enabled():
  """Return whether remote API tests should be run.

  """
  # TODO: Implement RAPI tests for virtual clusters
  return (qa_config.TestEnabled("rapi") and
          not qa_config.UseVirtualCluster())


def _DoTests(uris):
  # pylint: disable=W0212
  # due to _SendRequest usage
  results = []

  for uri, verify, method, body in uris:
    assert uri.startswith("/")

    print "%s %s" % (method, uri)
    data = _rapi_client._SendRequest(method, uri, None, body)

    if verify is not None:
      if callable(verify):
        verify(data)
      else:
        AssertEqual(data, verify)

    results.append(data)

  return results


# pylint: disable=W0212
# Due to _SendRequest usage
def _DoGetPutTests(get_uri, modify_uri, opcode_params, rapi_only_aliases=None,
                   modify_method="PUT", exceptions=None, set_exceptions=None):
  """ Test if all params of an object can be retrieved, and set as well.

  @type get_uri: string
  @param get_uri: The URI from which information about the object can be
                  retrieved.
  @type modify_uri: string
  @param modify_uri: The URI which can be used to modify the object.
  @type opcode_params: list of tuple
  @param opcode_params: The parameters of the underlying opcode, used to
                        determine which parameters are actually present.
  @type rapi_only_aliases: list of string or None
  @param rapi_only_aliases: Aliases for parameters which differ from the opcode,
                            and become renamed before opcode submission.
  @type modify_method: string
  @param modify_method: The method to be used in the modification.
  @type exceptions: list of string or None
  @param exceptions: The parameters which have not been exposed and should not
                     be tested at all.
  @type set_exceptions: list of string or None
  @param set_exceptions: The parameters whose setting should not be tested as a
                         part of this test.

  """

  assert get_uri.startswith("/")
  assert modify_uri.startswith("/")

  if exceptions is None:
    exceptions = []
  if set_exceptions is None:
    set_exceptions = []

  print "Testing get/modify symmetry of %s and %s" % (get_uri, modify_uri)

  # First we see if all parameters of the opcode are returned through RAPI
  params_of_interest = map(lambda x: x[0], opcode_params)

  # The RAPI-specific aliases are to be checked as well
  if rapi_only_aliases is not None:
    params_of_interest.extend(rapi_only_aliases)

  info = _rapi_client._SendRequest("GET", get_uri, None, {})

  missing_params = filter(lambda x: x not in info and x not in exceptions,
                          params_of_interest)
  if missing_params:
    raise qa_error.Error("The parameters %s which can be set through the "
                         "appropriate opcode are not present in the response "
                         "from %s" % (','.join(missing_params), get_uri))

  print "GET successful at %s" % get_uri

  # Then if we can perform a set with the same values as received
  put_payload = {}
  for param in params_of_interest:
    if param not in exceptions and param not in set_exceptions:
      put_payload[param] = info[param]

  _rapi_client._SendRequest(modify_method, modify_uri, None, put_payload)

  print "%s successful at %s" % (modify_method, modify_uri)
# pylint: enable=W0212


def _VerifyReturnsJob(data):
  if not isinstance(data, int):
    AssertMatch(data, r"^\d+$")


def TestVersion():
  """Testing remote API version.

  """
  _DoTests([
    ("/version", constants.RAPI_VERSION, "GET", None),
    ])


def TestEmptyCluster():
  """Testing remote API on an empty cluster.

  """
  master = qa_config.GetMasterNode()
  master_full = qa_utils.ResolveNodeName(master)

  def _VerifyInfo(data):
    AssertIn("name", data)
    AssertIn("master", data)
    AssertEqual(data["master"], master_full)

  def _VerifyNodes(data):
    master_entry = {
      "id": master_full,
      "uri": "/2/nodes/%s" % master_full,
      }
    AssertIn(master_entry, data)

  def _VerifyNodesBulk(data):
    for node in data:
      for entry in NODE_FIELDS:
        AssertIn(entry, node)

  def _VerifyGroups(data):
    default_group = {
      "name": constants.INITIAL_NODE_GROUP_NAME,
      "uri": "/2/groups/" + constants.INITIAL_NODE_GROUP_NAME,
      }
    AssertIn(default_group, data)

  def _VerifyGroupsBulk(data):
    for group in data:
      for field in GROUP_FIELDS:
        AssertIn(field, group)

  _DoTests([
    ("/", None, "GET", None),
    ("/2/info", _VerifyInfo, "GET", None),
    ("/2/tags", None, "GET", None),
    ("/2/nodes", _VerifyNodes, "GET", None),
    ("/2/nodes?bulk=1", _VerifyNodesBulk, "GET", None),
    ("/2/groups", _VerifyGroups, "GET", None),
    ("/2/groups?bulk=1", _VerifyGroupsBulk, "GET", None),
    ("/2/instances", [], "GET", None),
    ("/2/instances?bulk=1", [], "GET", None),
    ("/2/os", None, "GET", None),
    ])

  # Test HTTP Not Found
  for method in ["GET", "PUT", "POST", "DELETE"]:
    try:
      _DoTests([("/99/resource/not/here/99", None, method, None)])
    except rapi.client.GanetiApiError, err:
      AssertEqual(err.code, 404)
    else:
      raise qa_error.Error("Non-existent resource didn't return HTTP 404")

  # Test HTTP Not Implemented
  for method in ["PUT", "POST", "DELETE"]:
    try:
      _DoTests([("/version", None, method, None)])
    except rapi.client.GanetiApiError, err:
      AssertEqual(err.code, 501)
    else:
      raise qa_error.Error("Non-implemented method didn't fail")

  # Test GET/PUT symmetry
  LEGITIMATELY_MISSING = [
    "force",       # Standard option
    "add_uids",    # Modifies UID pool, is not a param itself
    "remove_uids", # Same as above
  ]
  NOT_EXPOSED_YET = ["hv_state", "disk_state", "modify_etc_hosts"]
  # The nicparams are returned under the default entry, yet accepted as they
  # are - this is a TODO to fix!
  DEFAULT_ISSUES = ["nicparams"]

  _DoGetPutTests("/2/info", "/2/modify", opcodes.OpClusterSetParams.OP_PARAMS,
                 exceptions=(LEGITIMATELY_MISSING + NOT_EXPOSED_YET),
                 set_exceptions=DEFAULT_ISSUES)


def TestRapiQuery():
  """Testing resource queries via remote API.

  """
  # FIXME: the tests are failing if no LVM is enabled, investigate
  # if it is a bug in the QA or in the code
  if not qa_config.IsStorageTypeSupported(constants.ST_LVM_VG):
    return

  master_name = qa_utils.ResolveNodeName(qa_config.GetMasterNode())
  rnd = random.Random(7818)

  for what in constants.QR_VIA_RAPI:
    if what == constants.QR_JOB:
      namefield = "id"
      trivial_filter = [qlang.OP_GE, namefield, 0]
    elif what == constants.QR_EXPORT:
      namefield = "export"
      trivial_filter = [qlang.OP_REGEXP, ".*", namefield]
    else:
      namefield = "name"
      trivial_filter = [qlang.OP_REGEXP, ".*", namefield]

    all_fields = query.ALL_FIELDS[what].keys()
    rnd.shuffle(all_fields)

    # No fields, should return everything
    result = _rapi_client.QueryFields(what)
    qresult = objects.QueryFieldsResponse.FromDict(result)
    AssertEqual(len(qresult.fields), len(all_fields))

    # One field
    result = _rapi_client.QueryFields(what, fields=[namefield])
    qresult = objects.QueryFieldsResponse.FromDict(result)
    AssertEqual(len(qresult.fields), 1)

    # Specify all fields, order must be correct
    result = _rapi_client.QueryFields(what, fields=all_fields)
    qresult = objects.QueryFieldsResponse.FromDict(result)
    AssertEqual(len(qresult.fields), len(all_fields))
    AssertEqual([fdef.name for fdef in qresult.fields], all_fields)

    # Unknown field
    result = _rapi_client.QueryFields(what, fields=["_unknown!"])
    qresult = objects.QueryFieldsResponse.FromDict(result)
    AssertEqual(len(qresult.fields), 1)
    AssertEqual(qresult.fields[0].name, "_unknown!")
    AssertEqual(qresult.fields[0].kind, constants.QFT_UNKNOWN)

    # Try once more, this time without the client
    _DoTests([
      ("/2/query/%s/fields" % what, None, "GET", None),
      ("/2/query/%s/fields?fields=name,name,%s" % (what, all_fields[0]),
       None, "GET", None),
      ])

    # Try missing query argument
    try:
      _DoTests([
        ("/2/query/%s" % what, None, "GET", None),
        ])
    except rapi.client.GanetiApiError, err:
      AssertEqual(err.code, 400)
    else:
      raise qa_error.Error("Request missing 'fields' parameter didn't fail")

    def _Check(exp_fields, data):
      qresult = objects.QueryResponse.FromDict(data)
      AssertEqual([fdef.name for fdef in qresult.fields], exp_fields)
      if not isinstance(qresult.data, list):
        raise qa_error.Error("Query did not return a list")

    _DoTests([
      # Specify fields in query
      ("/2/query/%s?fields=%s" % (what, ",".join(all_fields)),
       compat.partial(_Check, all_fields), "GET", None),

      ("/2/query/%s?fields=%s" % (what, namefield),
       compat.partial(_Check, [namefield]), "GET", None),

      # Note the spaces
      ("/2/query/%s?fields=%s,%%20%s%%09,%s%%20" %
       (what, namefield, namefield, namefield),
       compat.partial(_Check, [namefield] * 3), "GET", None)])

    if what in constants.QR_VIA_RAPI_PUT:
      _DoTests([
        # PUT with fields in query
        ("/2/query/%s?fields=%s" % (what, namefield),
         compat.partial(_Check, [namefield]), "PUT", {}),

        ("/2/query/%s" % what, compat.partial(_Check, [namefield] * 4), "PUT", {
           "fields": [namefield] * 4,
           }),

        ("/2/query/%s" % what, compat.partial(_Check, all_fields), "PUT", {
           "fields": all_fields,
           }),

        ("/2/query/%s" % what, compat.partial(_Check, [namefield] * 4), "PUT", {
           "fields": [namefield] * 4
         })])

    def _CheckFilter():
      _DoTests([
        # With filter
        ("/2/query/%s" % what, compat.partial(_Check, all_fields), "PUT", {
           "fields": all_fields,
           "filter": trivial_filter
           }),
        ])

    if what == constants.QR_LOCK:
      # Locks can't be filtered
      try:
        _CheckFilter()
      except rapi.client.GanetiApiError, err:
        AssertEqual(err.code, 500)
      else:
        raise qa_error.Error("Filtering locks didn't fail")
    else:
      if what in constants.QR_VIA_RAPI_PUT:
        _CheckFilter()

    if what == constants.QR_NODE:
      # Test with filter
      (nodes, ) = _DoTests(
        [("/2/query/%s" % what,
          compat.partial(_Check, ["name", "master"]), "PUT",
          {"fields": ["name", "master"],
           "filter": [qlang.OP_TRUE, "master"],
           })])
      qresult = objects.QueryResponse.FromDict(nodes)
      AssertEqual(qresult.data, [
        [[constants.RS_NORMAL, master_name], [constants.RS_NORMAL, True]],
        ])


@InstanceCheck(INST_UP, INST_UP, FIRST_ARG)
def TestInstance(instance):
  """Testing getting instance(s) info via remote API.

  """
  def _VerifyInstance(data):
    for entry in INSTANCE_FIELDS:
      AssertIn(entry, data)

  def _VerifyInstancesList(data):
    for instance in data:
      for entry in LIST_FIELDS:
        AssertIn(entry, instance)

  def _VerifyInstancesBulk(data):
    for instance_data in data:
      _VerifyInstance(instance_data)

  _DoTests([
    ("/2/instances/%s" % instance.name, _VerifyInstance, "GET", None),
    ("/2/instances", _VerifyInstancesList, "GET", None),
    ("/2/instances?bulk=1", _VerifyInstancesBulk, "GET", None),
    ("/2/instances/%s/activate-disks" % instance.name,
     _VerifyReturnsJob, "PUT", None),
    ("/2/instances/%s/deactivate-disks" % instance.name,
     _VerifyReturnsJob, "PUT", None),
    ])

  # Test OpBackupPrepare
  (job_id, ) = _DoTests([
    ("/2/instances/%s/prepare-export?mode=%s" %
     (instance.name, constants.EXPORT_MODE_REMOTE),
     _VerifyReturnsJob, "PUT", None),
    ])

  result = _WaitForRapiJob(job_id)[0]
  AssertEqual(len(result["handshake"]), 3)
  AssertEqual(result["handshake"][0], constants.RIE_VERSION)
  AssertEqual(len(result["x509_key_name"]), 3)
  AssertIn("-----BEGIN CERTIFICATE-----", result["x509_ca"])


def TestNode(node):
  """Testing getting node(s) info via remote API.

  """
  def _VerifyNode(data):
    for entry in NODE_FIELDS:
      AssertIn(entry, data)

  def _VerifyNodesList(data):
    for node in data:
      for entry in LIST_FIELDS:
        AssertIn(entry, node)

  def _VerifyNodesBulk(data):
    for node_data in data:
      _VerifyNode(node_data)

  _DoTests([
    ("/2/nodes/%s" % node.primary, _VerifyNode, "GET", None),
    ("/2/nodes", _VerifyNodesList, "GET", None),
    ("/2/nodes?bulk=1", _VerifyNodesBulk, "GET", None),
    ])

  # Not parameters of the node, but controlling opcode behavior
  LEGITIMATELY_MISSING = ["force", "powered"]
  # Identifying the node - RAPI provides these itself
  IDENTIFIERS = ["node_name", "node_uuid"]
  # As the name states, these can be set but not retrieved yet
  NOT_EXPOSED_YET = ["hv_state", "disk_state", "auto_promote"]

  _DoGetPutTests("/2/nodes/%s" % node.primary,
                 "/2/nodes/%s/modify" % node.primary,
                 opcodes.OpNodeSetParams.OP_PARAMS,
                 modify_method="POST",
                 exceptions=(LEGITIMATELY_MISSING + NOT_EXPOSED_YET +
                             IDENTIFIERS))


def _FilterTags(seq):
  """Removes unwanted tags from a sequence.

  """
  ignore_re = qa_config.get("ignore-tags-re", None)

  if ignore_re:
    return itertools.ifilterfalse(re.compile(ignore_re).match, seq)
  else:
    return seq


def TestTags(kind, name, tags):
  """Tests .../tags resources.

  """
  if kind == constants.TAG_CLUSTER:
    uri = "/2/tags"
  elif kind == constants.TAG_NODE:
    uri = "/2/nodes/%s/tags" % name
  elif kind == constants.TAG_INSTANCE:
    uri = "/2/instances/%s/tags" % name
  elif kind == constants.TAG_NODEGROUP:
    uri = "/2/groups/%s/tags" % name
  elif kind == constants.TAG_NETWORK:
    uri = "/2/networks/%s/tags" % name
  else:
    raise errors.ProgrammerError("Unknown tag kind")

  def _VerifyTags(data):
    AssertEqual(sorted(tags), sorted(_FilterTags(data)))

  queryargs = "&".join("tag=%s" % i for i in tags)

  # Add tags
  (job_id, ) = _DoTests([
    ("%s?%s" % (uri, queryargs), _VerifyReturnsJob, "PUT", None),
    ])
  _WaitForRapiJob(job_id)

  # Retrieve tags
  _DoTests([
    (uri, _VerifyTags, "GET", None),
    ])

  # Remove tags
  (job_id, ) = _DoTests([
    ("%s?%s" % (uri, queryargs), _VerifyReturnsJob, "DELETE", None),
    ])
  _WaitForRapiJob(job_id)


def _WaitForRapiJob(job_id):
  """Waits for a job to finish.

  """
  def _VerifyJob(data):
    AssertEqual(data["id"], job_id)
    for field in JOB_FIELDS:
      AssertIn(field, data)

  _DoTests([
    ("/2/jobs/%s" % job_id, _VerifyJob, "GET", None),
    ])

  return rapi.client_utils.PollJob(_rapi_client, job_id,
                                   cli.StdioJobPollReportCb())


def TestRapiNodeGroups():
  """Test several node group operations using RAPI.

  """
  (group1, group2, group3) = qa_utils.GetNonexistentGroups(3)

  # Create a group with no attributes
  body = {
    "name": group1,
    }

  (job_id, ) = _DoTests([
    ("/2/groups", _VerifyReturnsJob, "POST", body),
    ])

  _WaitForRapiJob(job_id)

  # Create a group specifying alloc_policy
  body = {
    "name": group2,
    "alloc_policy": constants.ALLOC_POLICY_UNALLOCABLE,
    }

  (job_id, ) = _DoTests([
    ("/2/groups", _VerifyReturnsJob, "POST", body),
    ])

  _WaitForRapiJob(job_id)

  # Modify alloc_policy
  body = {
    "alloc_policy": constants.ALLOC_POLICY_UNALLOCABLE,
    }

  (job_id, ) = _DoTests([
    ("/2/groups/%s/modify" % group1, _VerifyReturnsJob, "PUT", body),
    ])

  _WaitForRapiJob(job_id)

  # Rename a group
  body = {
    "new_name": group3,
    }

  (job_id, ) = _DoTests([
    ("/2/groups/%s/rename" % group2, _VerifyReturnsJob, "PUT", body),
    ])

  _WaitForRapiJob(job_id)

  # Test for get/set symmetry

  # Identifying the node - RAPI provides these itself
  IDENTIFIERS = ["group_name"]
  # As the name states, not exposed yet
  NOT_EXPOSED_YET = ["hv_state", "disk_state"]

  # The parameters we do not want to get and set (as that sets the
  # group-specific params to the filled ones)
  FILLED_PARAMS = ["ndparams", "ipolicy", "diskparams"]

  # The aliases that we can use to perform this test with the group-specific
  # params
  CUSTOM_PARAMS = ["custom_ndparams", "custom_ipolicy", "custom_diskparams"]

  _DoGetPutTests("/2/groups/%s" % group3, "/2/groups/%s/modify" % group3,
                 opcodes.OpGroupSetParams.OP_PARAMS,
                 rapi_only_aliases=CUSTOM_PARAMS,
                 exceptions=(IDENTIFIERS + NOT_EXPOSED_YET),
                 set_exceptions=FILLED_PARAMS)

  # Delete groups
  for group in [group1, group3]:
    (job_id, ) = _DoTests([
      ("/2/groups/%s" % group, _VerifyReturnsJob, "DELETE", None),
      ])

    _WaitForRapiJob(job_id)


def TestRapiInstanceAdd(node, use_client):
  """Test adding a new instance via RAPI"""
  if not qa_config.IsTemplateSupported(constants.DT_PLAIN):
    return
  instance = qa_config.AcquireInstance()
  instance.SetDiskTemplate(constants.DT_PLAIN)
  try:
    disks = [{"size": utils.ParseUnit(d.get("size")),
              "name": str(d.get("name"))}
             for d in qa_config.GetDiskOptions()]
    nic0_mac = instance.GetNicMacAddr(0, constants.VALUE_GENERATE)
    nics = [{
      constants.INIC_MAC: nic0_mac,
      }]

    beparams = {
      constants.BE_MAXMEM: utils.ParseUnit(qa_config.get(constants.BE_MAXMEM)),
      constants.BE_MINMEM: utils.ParseUnit(qa_config.get(constants.BE_MINMEM)),
      }

    if use_client:
      job_id = _rapi_client.CreateInstance(constants.INSTANCE_CREATE,
                                           instance.name,
                                           constants.DT_PLAIN,
                                           disks, nics,
                                           os=qa_config.get("os"),
                                           pnode=node.primary,
                                           beparams=beparams)
    else:
      body = {
        "__version__": 1,
        "mode": constants.INSTANCE_CREATE,
        "name": instance.name,
        "os_type": qa_config.get("os"),
        "disk_template": constants.DT_PLAIN,
        "pnode": node.primary,
        "beparams": beparams,
        "disks": disks,
        "nics": nics,
        }

      (job_id, ) = _DoTests([
        ("/2/instances", _VerifyReturnsJob, "POST", body),
        ])

    _WaitForRapiJob(job_id)

    return instance
  except:
    instance.Release()
    raise


def _GenInstanceAllocationDict(node, instance):
  """Creates an instance allocation dict to be used with the RAPI"""
  instance.SetDiskTemplate(constants.DT_PLAIN)

  disks = [{"size": utils.ParseUnit(d.get("size")),
              "name": str(d.get("name"))}
             for d in qa_config.GetDiskOptions()]

  nic0_mac = instance.GetNicMacAddr(0, constants.VALUE_GENERATE)
  nics = [{
    constants.INIC_MAC: nic0_mac,
    }]

  beparams = {
    constants.BE_MAXMEM: utils.ParseUnit(qa_config.get(constants.BE_MAXMEM)),
    constants.BE_MINMEM: utils.ParseUnit(qa_config.get(constants.BE_MINMEM)),
    }

  return _rapi_client.InstanceAllocation(constants.INSTANCE_CREATE,
                                         instance.name,
                                         constants.DT_PLAIN,
                                         disks, nics,
                                         os=qa_config.get("os"),
                                         pnode=node.primary,
                                         beparams=beparams)


def TestRapiInstanceMultiAlloc(node):
  """Test adding two new instances via the RAPI instance-multi-alloc method"""
  if not qa_config.IsTemplateSupported(constants.DT_PLAIN):
    return

  JOBS_KEY = "jobs"

  instance_one = qa_config.AcquireInstance()
  instance_two = qa_config.AcquireInstance()
  instance_list = [instance_one, instance_two]
  try:
    rapi_dicts = map(functools.partial(_GenInstanceAllocationDict, node),
                     instance_list)

    job_id = _rapi_client.InstancesMultiAlloc(rapi_dicts)

    results, = _WaitForRapiJob(job_id)

    if JOBS_KEY not in results:
      raise qa_error.Error("RAPI instance-multi-alloc did not deliver "
                           "information about created jobs")

    if len(results[JOBS_KEY]) != len(instance_list):
      raise qa_error.Error("RAPI instance-multi-alloc failed to return the "
                           "desired number of jobs!")

    for success, job in results[JOBS_KEY]:
      if success:
        _WaitForRapiJob(job)
      else:
        raise qa_error.Error("Failed to create instance in "
                             "instance-multi-alloc call")
  except:
    # Note that although released, it may be that some of the instance creations
    # have in fact succeeded. Handling this in a better way may be possible, but
    # is not necessary as the QA has already failed at this point.
    for instance in instance_list:
      instance.Release()
    raise

  return (instance_one, instance_two)


@InstanceCheck(None, INST_DOWN, FIRST_ARG)
def TestRapiInstanceRemove(instance, use_client):
  """Test removing instance via RAPI"""
  # FIXME: this does not work if LVM is not enabled. Find out if this is a bug
  # in RAPI or in the test
  if not qa_config.IsStorageTypeSupported(constants.ST_LVM_VG):
    return

  if use_client:
    job_id = _rapi_client.DeleteInstance(instance.name)
  else:
    (job_id, ) = _DoTests([
      ("/2/instances/%s" % instance.name, _VerifyReturnsJob, "DELETE", None),
      ])

  _WaitForRapiJob(job_id)


@InstanceCheck(INST_UP, INST_UP, FIRST_ARG)
def TestRapiInstanceMigrate(instance):
  """Test migrating instance via RAPI"""
  if not IsMigrationSupported(instance):
    print qa_logging.FormatInfo("Instance doesn't support migration, skipping"
                                " test")
    return
  # Move to secondary node
  _WaitForRapiJob(_rapi_client.MigrateInstance(instance.name))
  qa_utils.RunInstanceCheck(instance, True)
  # And back to previous primary
  _WaitForRapiJob(_rapi_client.MigrateInstance(instance.name))


@InstanceCheck(INST_UP, INST_UP, FIRST_ARG)
def TestRapiInstanceFailover(instance):
  """Test failing over instance via RAPI"""
  if not IsFailoverSupported(instance):
    print qa_logging.FormatInfo("Instance doesn't support failover, skipping"
                                " test")
    return
  # Move to secondary node
  _WaitForRapiJob(_rapi_client.FailoverInstance(instance.name))
  qa_utils.RunInstanceCheck(instance, True)
  # And back to previous primary
  _WaitForRapiJob(_rapi_client.FailoverInstance(instance.name))


@InstanceCheck(INST_UP, INST_DOWN, FIRST_ARG)
def TestRapiInstanceShutdown(instance):
  """Test stopping an instance via RAPI"""
  _WaitForRapiJob(_rapi_client.ShutdownInstance(instance.name))


@InstanceCheck(INST_DOWN, INST_UP, FIRST_ARG)
def TestRapiInstanceStartup(instance):
  """Test starting an instance via RAPI"""
  _WaitForRapiJob(_rapi_client.StartupInstance(instance.name))


@InstanceCheck(INST_DOWN, INST_DOWN, FIRST_ARG)
def TestRapiInstanceRenameAndBack(rename_source, rename_target):
  """Test renaming instance via RAPI

  This must leave the instance with the original name (in the
  non-failure case).

  """
  _WaitForRapiJob(_rapi_client.RenameInstance(rename_source, rename_target))
  qa_utils.RunInstanceCheck(rename_source, False)
  qa_utils.RunInstanceCheck(rename_target, False)
  _WaitForRapiJob(_rapi_client.RenameInstance(rename_target, rename_source))
  qa_utils.RunInstanceCheck(rename_target, False)


@InstanceCheck(INST_DOWN, INST_DOWN, FIRST_ARG)
def TestRapiInstanceReinstall(instance):
  """Test reinstalling an instance via RAPI"""
  if instance.disk_template == constants.DT_DISKLESS:
    print qa_logging.FormatInfo("Test not supported for diskless instances")
    return

  _WaitForRapiJob(_rapi_client.ReinstallInstance(instance.name))
  # By default, the instance is started again
  qa_utils.RunInstanceCheck(instance, True)

  # Reinstall again without starting
  _WaitForRapiJob(_rapi_client.ReinstallInstance(instance.name,
                                                 no_startup=True))


@InstanceCheck(INST_UP, INST_UP, FIRST_ARG)
def TestRapiInstanceReplaceDisks(instance):
  """Test replacing instance disks via RAPI"""
  if not IsDiskReplacingSupported(instance):
    print qa_logging.FormatInfo("Instance doesn't support disk replacing,"
                                " skipping test")
    return
  fn = _rapi_client.ReplaceInstanceDisks
  _WaitForRapiJob(fn(instance.name,
                     mode=constants.REPLACE_DISK_AUTO, disks=[]))
  _WaitForRapiJob(fn(instance.name,
                     mode=constants.REPLACE_DISK_SEC, disks="0"))


@InstanceCheck(INST_UP, INST_UP, FIRST_ARG)
def TestRapiInstanceModify(instance):
  """Test modifying instance via RAPI"""
  default_hv = qa_config.GetDefaultHypervisor()

  def _ModifyInstance(**kwargs):
    _WaitForRapiJob(_rapi_client.ModifyInstance(instance.name, **kwargs))

  _ModifyInstance(beparams={
    constants.BE_VCPUS: 3,
    })

  _ModifyInstance(beparams={
    constants.BE_VCPUS: constants.VALUE_DEFAULT,
    })

  if default_hv == constants.HT_XEN_PVM:
    _ModifyInstance(hvparams={
      constants.HV_KERNEL_ARGS: "single",
      })
    _ModifyInstance(hvparams={
      constants.HV_KERNEL_ARGS: constants.VALUE_DEFAULT,
      })
  elif default_hv == constants.HT_XEN_HVM:
    _ModifyInstance(hvparams={
      constants.HV_BOOT_ORDER: "acn",
      })
    _ModifyInstance(hvparams={
      constants.HV_BOOT_ORDER: constants.VALUE_DEFAULT,
      })


@InstanceCheck(INST_UP, INST_UP, FIRST_ARG)
def TestRapiInstanceConsole(instance):
  """Test getting instance console information via RAPI"""
  result = _rapi_client.GetInstanceConsole(instance.name)
  console = objects.InstanceConsole.FromDict(result)
  AssertEqual(console.Validate(), None)
  AssertEqual(console.instance, qa_utils.ResolveInstanceName(instance.name))


@InstanceCheck(INST_DOWN, INST_DOWN, FIRST_ARG)
def TestRapiStoppedInstanceConsole(instance):
  """Test getting stopped instance's console information via RAPI"""
  try:
    _rapi_client.GetInstanceConsole(instance.name)
  except rapi.client.GanetiApiError, err:
    AssertEqual(err.code, 503)
  else:
    raise qa_error.Error("Getting console for stopped instance didn't"
                         " return HTTP 503")


def GetOperatingSystems():
  """Retrieves a list of all available operating systems.

  """
  return _rapi_client.GetOperatingSystems()


def _InvokeMoveInstance(current_dest_inst, current_src_inst, rapi_pw_filename,
                        joint_master, perform_checks, target_nodes=None):
  """ Invokes the move-instance tool for testing purposes.

  """
  # Some uses of this test might require that RAPI-only commands are used,
  # and the checks are command-line based.
  if perform_checks:
    qa_utils.RunInstanceCheck(current_dest_inst, False)

  cmd = [
      "../tools/move-instance",
      "--verbose",
      "--src-ca-file=%s" % _rapi_ca.name,
      "--src-username=%s" % _rapi_username,
      "--src-password-file=%s" % rapi_pw_filename,
      "--dest-instance-name=%s" % current_dest_inst,
      ]

  if target_nodes:
    pnode, snode = target_nodes
    cmd.extend([
      "--dest-primary-node=%s" % pnode,
      "--dest-secondary-node=%s" % snode,
      ])
  else:
    cmd.extend([
      "--iallocator=%s" % constants.IALLOC_HAIL,
      "--opportunistic-tries=1",
      ])

  cmd.extend([
    "--net=0:mac=%s" % constants.VALUE_GENERATE,
    joint_master,
    joint_master,
    current_src_inst,
    ])

  AssertEqual(StartLocalCommand(cmd).wait(), 0)

  if perform_checks:
    qa_utils.RunInstanceCheck(current_src_inst, False)
    qa_utils.RunInstanceCheck(current_dest_inst, True)


def TestInterClusterInstanceMove(src_instance, dest_instance,
                                 inodes, tnode, perform_checks=True):
  """Test tools/move-instance"""
  master = qa_config.GetMasterNode()

  rapi_pw_file = tempfile.NamedTemporaryFile()
  rapi_pw_file.write(_rapi_password)
  rapi_pw_file.flush()

  # Needed only if checks are to be performed
  if perform_checks:
    dest_instance.SetDiskTemplate(src_instance.disk_template)

  # TODO: Run some instance tests before moving back

  if len(inodes) > 1:
    # No disk template currently requires more than 1 secondary node. If this
    # changes, either this test must be skipped or the script must be updated.
    assert len(inodes) == 2
    snode = inodes[1]
  else:
    # Instance is not redundant, but we still need to pass a node
    # (which will be ignored)
    snode = tnode
  pnode = inodes[0]

  # pnode:snode are the *current* nodes, and the first move is an
  # iallocator-guided move outside of pnode. The node lock for the pnode
  # assures that this happens, and while we cannot be sure where the instance
  # will land, it is a real move.
  locks = {locking.LEVEL_NODE: [pnode.primary]}
  RunWithLocks(_InvokeMoveInstance, locks, 600.0, False,
               dest_instance.name, src_instance.name, rapi_pw_file.name,
               master.primary, perform_checks)

  # And then back to pnode:snode
  _InvokeMoveInstance(src_instance.name, dest_instance.name, rapi_pw_file.name,
                      master.primary, perform_checks,
                      target_nodes=(pnode.primary, snode.primary))<|MERGE_RESOLUTION|>--- conflicted
+++ resolved
@@ -23,13 +23,8 @@
 
 """
 
-<<<<<<< HEAD
-import itertools
-import functools
-=======
 import functools
 import itertools
->>>>>>> e69c93fb
 import random
 import re
 import tempfile
@@ -38,19 +33,12 @@
 from ganeti import compat
 from ganeti import constants
 from ganeti import errors
-<<<<<<< HEAD
 from ganeti import locking
+from ganeti import objects
+from ganeti import opcodes
 from ganeti import pathutils
-from ganeti import objects
 from ganeti import qlang
 from ganeti import query
-=======
-from ganeti import pathutils
-from ganeti import objects
-from ganeti import opcodes
-from ganeti import query
-from ganeti import qlang
->>>>>>> e69c93fb
 from ganeti import rapi
 from ganeti import utils
 
