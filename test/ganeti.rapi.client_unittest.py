#!/usr/bin/python
#

# Copyright (C) 2010 Google Inc.
#
# This program is free software; you can redistribute it and/or modify
# it under the terms of the GNU General Public License as published by
# the Free Software Foundation; either version 2 of the License, or
# (at your option) any later version.
#
# This program is distributed in the hope that it will be useful, but
# WITHOUT ANY WARRANTY; without even the implied warranty of
# MERCHANTABILITY or FITNESS FOR A PARTICULAR PURPOSE.  See the GNU
# General Public License for more details.
#
# You should have received a copy of the GNU General Public License
# along with this program; if not, write to the Free Software
# Foundation, Inc., 51 Franklin Street, Fifth Floor, Boston, MA
# 02110-1301, USA.


"""Script for unittesting the RAPI client module"""


import re
import unittest
import warnings
import pycurl

from ganeti import constants
from ganeti import http
from ganeti import serializer

from ganeti.rapi import connector
from ganeti.rapi import rlib2
from ganeti.rapi import client

import testutils


_URI_RE = re.compile(r"https://(?P<host>.*):(?P<port>\d+)(?P<path>/.*)")


def _GetPathFromUri(uri):
  """Gets the path and query from a URI.

  """
  match = _URI_RE.match(uri)
  if match:
    return match.groupdict()["path"]
  else:
    return None


class FakeCurl:
  def __init__(self, rapi):
    self._rapi = rapi
    self._opts = {}
    self._info = {}

  def setopt(self, opt, value):
    self._opts[opt] = value

  def getopt(self, opt):
    return self._opts.get(opt)

  def unsetopt(self, opt):
    self._opts.pop(opt, None)

  def getinfo(self, info):
    return self._info[info]

  def perform(self):
    method = self._opts[pycurl.CUSTOMREQUEST]
    url = self._opts[pycurl.URL]
    request_body = self._opts[pycurl.POSTFIELDS]
    writefn = self._opts[pycurl.WRITEFUNCTION]

    path = _GetPathFromUri(url)
    (code, resp_body) = self._rapi.FetchResponse(path, method, request_body)

    self._info[pycurl.RESPONSE_CODE] = code
    if resp_body is not None:
      writefn(resp_body)


class RapiMock(object):
  def __init__(self):
    self._mapper = connector.Mapper()
    self._responses = []
    self._last_handler = None
    self._last_req_data = None

  def AddResponse(self, response, code=200):
    self._responses.insert(0, (code, response))

  def CountPending(self):
    return len(self._responses)

  def GetLastHandler(self):
    return self._last_handler

  def GetLastRequestData(self):
    return self._last_req_data

  def FetchResponse(self, path, method, request_body):
    self._last_req_data = request_body

    try:
      HandlerClass, items, args = self._mapper.getController(path)
      self._last_handler = HandlerClass(items, args, None)
      if not hasattr(self._last_handler, method.upper()):
        raise http.HttpNotImplemented(message="Method not implemented")

    except http.HttpException, ex:
      code = ex.code
      response = ex.message
    else:
      if not self._responses:
        raise Exception("No responses")

      (code, response) = self._responses.pop()

    return code, response


class TestConstants(unittest.TestCase):
  def test(self):
    self.assertEqual(client.GANETI_RAPI_PORT, constants.DEFAULT_RAPI_PORT)
    self.assertEqual(client.GANETI_RAPI_VERSION, constants.RAPI_VERSION)
<<<<<<< HEAD
    self.assertEqual(client.HTTP_APP_JSON, http.HTTP_APP_JSON)
    self.assertEqual(client._REQ_DATA_VERSION_FIELD, rlib2._REQ_DATA_VERSION)
    self.assertEqual(client._INST_CREATE_REQV1, rlib2._INST_CREATE_REQV1)
=======
    self.assertEqual(client._REQ_DATA_VERSION_FIELD, rlib2._REQ_DATA_VERSION)
    self.assertEqual(client._INST_CREATE_REQV1, rlib2._INST_CREATE_REQV1)
    self.assertEqual(client._INST_NIC_PARAMS, constants.INIC_PARAMS)
>>>>>>> 48436b97


class RapiMockTest(unittest.TestCase):
  def test(self):
    rapi = RapiMock()
    path = "/version"
    self.assertEqual((404, None), rapi.FetchResponse("/foo", "GET", None))
    self.assertEqual((501, "Method not implemented"),
                     rapi.FetchResponse("/version", "POST", None))
    rapi.AddResponse("2")
    code, response = rapi.FetchResponse("/version", "GET", None)
    self.assertEqual(200, code)
    self.assertEqual("2", response)
    self.failUnless(isinstance(rapi.GetLastHandler(), rlib2.R_version))


def _FakeNoSslPycurlVersion():
  # Note: incomplete version tuple
  return (3, "7.16.0", 462848, "mysystem", 1581, None, 0)


def _FakeFancySslPycurlVersion():
  # Note: incomplete version tuple
  return (3, "7.16.0", 462848, "mysystem", 1581, "FancySSL/1.2.3", 0)


def _FakeOpenSslPycurlVersion():
  # Note: incomplete version tuple
  return (2, "7.15.5", 462597, "othersystem", 668, "OpenSSL/0.9.8c", 0)


def _FakeGnuTlsPycurlVersion():
  # Note: incomplete version tuple
  return (3, "7.18.0", 463360, "somesystem", 1581, "GnuTLS/2.0.4", 0)


class TestExtendedConfig(unittest.TestCase):
  def testAuth(self):
    curl = FakeCurl(RapiMock())
    cl = client.GanetiRapiClient("master.example.com",
                                 username="user", password="pw",
                                 curl=curl)

    self.assertEqual(curl.getopt(pycurl.HTTPAUTH), pycurl.HTTPAUTH_BASIC)
    self.assertEqual(curl.getopt(pycurl.USERPWD), "user:pw")

  def testInvalidAuth(self):
    # No username
    self.assertRaises(client.Error, client.GanetiRapiClient,
                      "master-a.example.com", password="pw")
    # No password
    self.assertRaises(client.Error, client.GanetiRapiClient,
                      "master-b.example.com", username="user")

  def testCertVerifyInvalidCombinations(self):
    self.assertRaises(client.Error, client.GenericCurlConfig,
                      use_curl_cabundle=True, cafile="cert1.pem")
    self.assertRaises(client.Error, client.GenericCurlConfig,
                      use_curl_cabundle=True, capath="certs/")
    self.assertRaises(client.Error, client.GenericCurlConfig,
                      use_curl_cabundle=True,
                      cafile="cert1.pem", capath="certs/")

  def testProxySignalVerifyHostname(self):
    for use_gnutls in [False, True]:
      if use_gnutls:
        pcverfn = _FakeGnuTlsPycurlVersion
      else:
        pcverfn = _FakeOpenSslPycurlVersion

      for proxy in ["", "http://127.0.0.1:1234"]:
        for use_signal in [False, True]:
          for verify_hostname in [False, True]:
            cfgfn = client.GenericCurlConfig(proxy=proxy, use_signal=use_signal,
                                             verify_hostname=verify_hostname,
                                             _pycurl_version_fn=pcverfn)

            curl = FakeCurl(RapiMock())
            cl = client.GanetiRapiClient("master.example.com",
                                         curl_config_fn=cfgfn, curl=curl)

            self.assertEqual(curl.getopt(pycurl.PROXY), proxy)
            self.assertEqual(curl.getopt(pycurl.NOSIGNAL), not use_signal)

            if verify_hostname:
              self.assertEqual(curl.getopt(pycurl.SSL_VERIFYHOST), 2)
            else:
              self.assertEqual(curl.getopt(pycurl.SSL_VERIFYHOST), 0)

  def testNoCertVerify(self):
    cfgfn = client.GenericCurlConfig()

    curl = FakeCurl(RapiMock())
    cl = client.GanetiRapiClient("master.example.com", curl_config_fn=cfgfn,
                                 curl=curl)

    self.assertFalse(curl.getopt(pycurl.SSL_VERIFYPEER))
    self.assertFalse(curl.getopt(pycurl.CAINFO))
    self.assertFalse(curl.getopt(pycurl.CAPATH))

  def testCertVerifyCurlBundle(self):
    cfgfn = client.GenericCurlConfig(use_curl_cabundle=True)

    curl = FakeCurl(RapiMock())
    cl = client.GanetiRapiClient("master.example.com", curl_config_fn=cfgfn,
                                 curl=curl)

    self.assert_(curl.getopt(pycurl.SSL_VERIFYPEER))
    self.assertFalse(curl.getopt(pycurl.CAINFO))
    self.assertFalse(curl.getopt(pycurl.CAPATH))

  def testCertVerifyCafile(self):
    mycert = "/tmp/some/UNUSED/cert/file.pem"
    cfgfn = client.GenericCurlConfig(cafile=mycert)

    curl = FakeCurl(RapiMock())
    cl = client.GanetiRapiClient("master.example.com", curl_config_fn=cfgfn,
                                 curl=curl)

    self.assert_(curl.getopt(pycurl.SSL_VERIFYPEER))
    self.assertEqual(curl.getopt(pycurl.CAINFO), mycert)
    self.assertFalse(curl.getopt(pycurl.CAPATH))

  def testCertVerifyCapath(self):
    certdir = "/tmp/some/UNUSED/cert/directory"
    pcverfn = _FakeOpenSslPycurlVersion
    cfgfn = client.GenericCurlConfig(capath=certdir,
                                     _pycurl_version_fn=pcverfn)

    curl = FakeCurl(RapiMock())
    cl = client.GanetiRapiClient("master.example.com", curl_config_fn=cfgfn,
                                 curl=curl)

    self.assert_(curl.getopt(pycurl.SSL_VERIFYPEER))
    self.assertEqual(curl.getopt(pycurl.CAPATH), certdir)
    self.assertFalse(curl.getopt(pycurl.CAINFO))

  def testCertVerifyCapathGnuTls(self):
    certdir = "/tmp/some/UNUSED/cert/directory"
    pcverfn = _FakeGnuTlsPycurlVersion
    cfgfn = client.GenericCurlConfig(capath=certdir,
                                     _pycurl_version_fn=pcverfn)

    curl = FakeCurl(RapiMock())
    self.assertRaises(client.Error, client.GanetiRapiClient,
                      "master.example.com", curl_config_fn=cfgfn, curl=curl)

  def testCertVerifyNoSsl(self):
    certdir = "/tmp/some/UNUSED/cert/directory"
    pcverfn = _FakeNoSslPycurlVersion
    cfgfn = client.GenericCurlConfig(capath=certdir,
                                     _pycurl_version_fn=pcverfn)

    curl = FakeCurl(RapiMock())
    self.assertRaises(client.Error, client.GanetiRapiClient,
                      "master.example.com", curl_config_fn=cfgfn, curl=curl)

  def testCertVerifyFancySsl(self):
    certdir = "/tmp/some/UNUSED/cert/directory"
    pcverfn = _FakeFancySslPycurlVersion
    cfgfn = client.GenericCurlConfig(capath=certdir,
                                     _pycurl_version_fn=pcverfn)

    curl = FakeCurl(RapiMock())
    self.assertRaises(NotImplementedError, client.GanetiRapiClient,
                      "master.example.com", curl_config_fn=cfgfn, curl=curl)

  def testCertVerifyCapath(self):
    for connect_timeout in [None, 1, 5, 10, 30, 60, 300]:
      for timeout in [None, 1, 30, 60, 3600, 24 * 3600]:
        cfgfn = client.GenericCurlConfig(connect_timeout=connect_timeout,
                                         timeout=timeout)

        curl = FakeCurl(RapiMock())
        cl = client.GanetiRapiClient("master.example.com", curl_config_fn=cfgfn,
                                     curl=curl)

        self.assertEqual(curl.getopt(pycurl.CONNECTTIMEOUT), connect_timeout)
        self.assertEqual(curl.getopt(pycurl.TIMEOUT), timeout)


class GanetiRapiClientTests(testutils.GanetiTestCase):
  def setUp(self):
    testutils.GanetiTestCase.setUp(self)

    self.rapi = RapiMock()
    self.curl = FakeCurl(self.rapi)
    self.client = client.GanetiRapiClient("master.example.com",
                                          curl=self.curl)

    # Signals should be disabled by default
    self.assert_(self.curl.getopt(pycurl.NOSIGNAL))

    # No auth and no proxy
    self.assertFalse(self.curl.getopt(pycurl.USERPWD))
    self.assert_(self.curl.getopt(pycurl.PROXY) is None)

    # Content-type is required for requests
    headers = self.curl.getopt(pycurl.HTTPHEADER)
    self.assert_("Content-type: application/json" in headers)

  def assertHandler(self, handler_cls):
    self.failUnless(isinstance(self.rapi.GetLastHandler(), handler_cls))

  def assertQuery(self, key, value):
    self.assertEqual(value, self.rapi.GetLastHandler().queryargs.get(key, None))

  def assertItems(self, items):
    self.assertEqual(items, self.rapi.GetLastHandler().items)

  def assertBulk(self):
    self.assertTrue(self.rapi.GetLastHandler().useBulk())

  def assertDryRun(self):
    self.assertTrue(self.rapi.GetLastHandler().dryRun())

  def testEncodeQuery(self):
    query = [
      ("a", None),
      ("b", 1),
      ("c", 2),
      ("d", "Foo"),
      ("e", True),
      ]

    expected = [
      ("a", ""),
      ("b", 1),
      ("c", 2),
      ("d", "Foo"),
      ("e", 1),
      ]

    self.assertEqualValues(self.client._EncodeQuery(query),
                           expected)

    # invalid types
    for i in [[1, 2, 3], {"moo": "boo"}, (1, 2, 3)]:
      self.assertRaises(ValueError, self.client._EncodeQuery, [("x", i)])

  def testHttpError(self):
    self.rapi.AddResponse(None, code=404)
    try:
      self.client.GetJobStatus(15140)
    except client.GanetiApiError, err:
      self.assertEqual(err.code, 404)
    else:
      self.fail("Didn't raise exception")

  def testGetVersion(self):
    self.client._version = None
    self.rapi.AddResponse("2")
    self.assertEqual(2, self.client.GetVersion())
    self.assertHandler(rlib2.R_version)

  def testGetFeatures(self):
    for features in [[], ["foo", "bar", "baz"]]:
      self.rapi.AddResponse(serializer.DumpJson(features))
      self.assertEqual(features, self.client.GetFeatures())
      self.assertHandler(rlib2.R_2_features)

  def testGetFeaturesNotFound(self):
    self.rapi.AddResponse(None, code=404)
    self.assertEqual([], self.client.GetFeatures())

  def testGetOperatingSystems(self):
    self.rapi.AddResponse("[\"beos\"]")
    self.assertEqual(["beos"], self.client.GetOperatingSystems())
    self.assertHandler(rlib2.R_2_os)

  def testGetClusterTags(self):
    self.rapi.AddResponse("[\"tag\"]")
    self.assertEqual(["tag"], self.client.GetClusterTags())
    self.assertHandler(rlib2.R_2_tags)

  def testAddClusterTags(self):
    self.rapi.AddResponse("1234")
    self.assertEqual(1234,
        self.client.AddClusterTags(["awesome"], dry_run=True))
    self.assertHandler(rlib2.R_2_tags)
    self.assertDryRun()
    self.assertQuery("tag", ["awesome"])

  def testDeleteClusterTags(self):
    self.rapi.AddResponse("5107")
    self.assertEqual(5107, self.client.DeleteClusterTags(["awesome"],
                                                         dry_run=True))
    self.assertHandler(rlib2.R_2_tags)
    self.assertDryRun()
    self.assertQuery("tag", ["awesome"])

  def testGetInfo(self):
    self.rapi.AddResponse("{}")
    self.assertEqual({}, self.client.GetInfo())
    self.assertHandler(rlib2.R_2_info)

  def testGetInstances(self):
    self.rapi.AddResponse("[]")
    self.assertEqual([], self.client.GetInstances(bulk=True))
    self.assertHandler(rlib2.R_2_instances)
    self.assertBulk()

  def testGetInstance(self):
    self.rapi.AddResponse("[]")
    self.assertEqual([], self.client.GetInstance("instance"))
    self.assertHandler(rlib2.R_2_instances_name)
    self.assertItems(["instance"])

  def testGetInstanceInfo(self):
    self.rapi.AddResponse("21291")
    self.assertEqual(21291, self.client.GetInstanceInfo("inst3"))
    self.assertHandler(rlib2.R_2_instances_name_info)
    self.assertItems(["inst3"])
    self.assertQuery("static", None)

    self.rapi.AddResponse("3428")
    self.assertEqual(3428, self.client.GetInstanceInfo("inst31", static=False))
    self.assertHandler(rlib2.R_2_instances_name_info)
    self.assertItems(["inst31"])
    self.assertQuery("static", ["0"])

    self.rapi.AddResponse("15665")
    self.assertEqual(15665, self.client.GetInstanceInfo("inst32", static=True))
    self.assertHandler(rlib2.R_2_instances_name_info)
    self.assertItems(["inst32"])
    self.assertQuery("static", ["1"])

  def testCreateInstanceOldVersion(self):
    # No NICs
    self.rapi.AddResponse(None, code=404)
    self.assertRaises(client.GanetiApiError, self.client.CreateInstance,
                      "create", "inst1.example.com", "plain", [], [])
    self.assertEqual(self.rapi.CountPending(), 0)

    # More than one NIC
    self.rapi.AddResponse(None, code=404)
    self.assertRaises(client.GanetiApiError, self.client.CreateInstance,
                      "create", "inst1.example.com", "plain", [],
                      [{}, {}, {}])
    self.assertEqual(self.rapi.CountPending(), 0)

    # Unsupported NIC fields
    self.rapi.AddResponse(None, code=404)
    self.assertRaises(client.GanetiApiError, self.client.CreateInstance,
                      "create", "inst1.example.com", "plain", [],
                      [{"x": True, "y": False}])
    self.assertEqual(self.rapi.CountPending(), 0)

    # Unsupported disk fields
    self.rapi.AddResponse(None, code=404)
    self.assertRaises(client.GanetiApiError, self.client.CreateInstance,
                      "create", "inst1.example.com", "plain",
                      [{}, {"moo": "foo",}], [{}])
    self.assertEqual(self.rapi.CountPending(), 0)

    # Unsupported fields
    self.rapi.AddResponse(None, code=404)
    self.assertRaises(client.GanetiApiError, self.client.CreateInstance,
                      "create", "inst1.example.com", "plain", [], [{}],
                      hello_world=123)
    self.assertEqual(self.rapi.CountPending(), 0)

    self.rapi.AddResponse(None, code=404)
    self.assertRaises(client.GanetiApiError, self.client.CreateInstance,
                      "create", "inst1.example.com", "plain", [], [{}],
                      memory=128)
    self.assertEqual(self.rapi.CountPending(), 0)

    # Normal creation
    testnics = [
      [{}],
      [{ "mac": constants.VALUE_AUTO, }],
      [{ "ip": "192.0.2.99", "mode": constants.NIC_MODE_ROUTED, }],
      ]

    testdisks = [
      [],
      [{ "size": 128, }],
      [{ "size": 321, }, { "size": 4096, }],
      ]

    for idx, nics in enumerate(testnics):
      for disks in testdisks:
        beparams = {
          constants.BE_MEMORY: 512,
          constants.BE_AUTO_BALANCE: False,
          }
        hvparams = {
          constants.HV_MIGRATION_PORT: 9876,
          constants.HV_VNC_TLS: True,
          }

        self.rapi.AddResponse(None, code=404)
        self.rapi.AddResponse(serializer.DumpJson(3122617 + idx))
        job_id = self.client.CreateInstance("create", "inst1.example.com",
                                            "plain", disks, nics,
                                            pnode="node99", dry_run=True,
                                            hvparams=hvparams,
                                            beparams=beparams)
        self.assertEqual(job_id, 3122617 + idx)
        self.assertHandler(rlib2.R_2_instances)
        self.assertDryRun()
        self.assertEqual(self.rapi.CountPending(), 0)

        data = serializer.LoadJson(self.http.last_request.data)
        self.assertEqual(data["name"], "inst1.example.com")
        self.assertEqual(data["disk_template"], "plain")
        self.assertEqual(data["pnode"], "node99")
        self.assertEqual(data[constants.BE_MEMORY], 512)
        self.assertEqual(data[constants.BE_AUTO_BALANCE], False)
        self.assertEqual(data[constants.HV_MIGRATION_PORT], 9876)
        self.assertEqual(data[constants.HV_VNC_TLS], True)
        self.assertEqual(data["disks"], [disk["size"] for disk in disks])

  def testCreateInstance(self):
    self.rapi.AddResponse(serializer.DumpJson([rlib2._INST_CREATE_REQV1]))
    self.rapi.AddResponse("23030")
    job_id = self.client.CreateInstance("create", "inst1.example.com",
                                        "plain", [], [], dry_run=True)
    self.assertEqual(job_id, 23030)
    self.assertHandler(rlib2.R_2_instances)
    self.assertDryRun()

    data = serializer.LoadJson(self.rapi.GetLastRequestData())

    for field in ["dry_run", "beparams", "hvparams", "start"]:
      self.assertFalse(field in data)

    self.assertEqual(data["name"], "inst1.example.com")
    self.assertEqual(data["disk_template"], "plain")

  def testCreateInstance2(self):
    self.rapi.AddResponse(serializer.DumpJson([rlib2._INST_CREATE_REQV1]))
    self.rapi.AddResponse("24740")
    job_id = self.client.CreateInstance("import", "inst2.example.com",
                                        "drbd8", [{"size": 100,}],
                                        [{}, {"bridge": "br1", }],
                                        dry_run=False, start=True,
                                        pnode="node1", snode="node9",
                                        ip_check=False)
    self.assertEqual(job_id, 24740)
    self.assertHandler(rlib2.R_2_instances)

    data = serializer.LoadJson(self.rapi.GetLastRequestData())
    self.assertEqual(data[rlib2._REQ_DATA_VERSION], 1)
    self.assertEqual(data["name"], "inst2.example.com")
    self.assertEqual(data["disk_template"], "drbd8")
    self.assertEqual(data["start"], True)
    self.assertEqual(data["ip_check"], False)
    self.assertEqualValues(data["disks"], [{"size": 100,}])
    self.assertEqualValues(data["nics"], [{}, {"bridge": "br1", }])

  def testDeleteInstance(self):
    self.rapi.AddResponse("1234")
    self.assertEqual(1234, self.client.DeleteInstance("instance", dry_run=True))
    self.assertHandler(rlib2.R_2_instances_name)
    self.assertItems(["instance"])
    self.assertDryRun()

  def testGetInstanceTags(self):
    self.rapi.AddResponse("[]")
    self.assertEqual([], self.client.GetInstanceTags("fooinstance"))
    self.assertHandler(rlib2.R_2_instances_name_tags)
    self.assertItems(["fooinstance"])

  def testAddInstanceTags(self):
    self.rapi.AddResponse("1234")
    self.assertEqual(1234,
        self.client.AddInstanceTags("fooinstance", ["awesome"], dry_run=True))
    self.assertHandler(rlib2.R_2_instances_name_tags)
    self.assertItems(["fooinstance"])
    self.assertDryRun()
    self.assertQuery("tag", ["awesome"])

  def testDeleteInstanceTags(self):
    self.rapi.AddResponse("25826")
    self.assertEqual(25826, self.client.DeleteInstanceTags("foo", ["awesome"],
                                                           dry_run=True))
    self.assertHandler(rlib2.R_2_instances_name_tags)
    self.assertItems(["foo"])
    self.assertDryRun()
    self.assertQuery("tag", ["awesome"])

  def testRebootInstance(self):
    self.rapi.AddResponse("6146")
    job_id = self.client.RebootInstance("i-bar", reboot_type="hard",
                                        ignore_secondaries=True, dry_run=True)
    self.assertEqual(6146, job_id)
    self.assertHandler(rlib2.R_2_instances_name_reboot)
    self.assertItems(["i-bar"])
    self.assertDryRun()
    self.assertQuery("type", ["hard"])
    self.assertQuery("ignore_secondaries", ["1"])

  def testShutdownInstance(self):
    self.rapi.AddResponse("1487")
    self.assertEqual(1487, self.client.ShutdownInstance("foo-instance",
                                                        dry_run=True))
    self.assertHandler(rlib2.R_2_instances_name_shutdown)
    self.assertItems(["foo-instance"])
    self.assertDryRun()

  def testStartupInstance(self):
    self.rapi.AddResponse("27149")
    self.assertEqual(27149, self.client.StartupInstance("bar-instance",
                                                        dry_run=True))
    self.assertHandler(rlib2.R_2_instances_name_startup)
    self.assertItems(["bar-instance"])
    self.assertDryRun()

  def testReinstallInstance(self):
    self.rapi.AddResponse("19119")
    self.assertEqual(19119, self.client.ReinstallInstance("baz-instance", "DOS",
                                                          no_startup=True))
    self.assertHandler(rlib2.R_2_instances_name_reinstall)
    self.assertItems(["baz-instance"])
    self.assertQuery("os", ["DOS"])
    self.assertQuery("nostartup", ["1"])

  def testReplaceInstanceDisks(self):
    self.rapi.AddResponse("999")
    job_id = self.client.ReplaceInstanceDisks("instance-name",
        disks=[0, 1], dry_run=True, iallocator="hail")
    self.assertEqual(999, job_id)
    self.assertHandler(rlib2.R_2_instances_name_replace_disks)
    self.assertItems(["instance-name"])
    self.assertQuery("disks", ["0,1"])
    self.assertQuery("mode", ["replace_auto"])
    self.assertQuery("iallocator", ["hail"])
    self.assertDryRun()

    self.rapi.AddResponse("1000")
    job_id = self.client.ReplaceInstanceDisks("instance-bar",
        disks=[1], mode="replace_on_secondary", remote_node="foo-node",
        dry_run=True)
    self.assertEqual(1000, job_id)
    self.assertItems(["instance-bar"])
    self.assertQuery("disks", ["1"])
    self.assertQuery("remote_node", ["foo-node"])
    self.assertDryRun()

    self.rapi.AddResponse("5175")
    self.assertEqual(5175, self.client.ReplaceInstanceDisks("instance-moo"))
    self.assertItems(["instance-moo"])
    self.assertQuery("disks", None)

  def testPrepareExport(self):
    self.rapi.AddResponse("8326")
    self.assertEqual(8326, self.client.PrepareExport("inst1", "local"))
    self.assertHandler(rlib2.R_2_instances_name_prepare_export)
    self.assertItems(["inst1"])
    self.assertQuery("mode", ["local"])

  def testExportInstance(self):
    self.rapi.AddResponse("19695")
    job_id = self.client.ExportInstance("inst2", "local", "nodeX",
                                        shutdown=True)
    self.assertEqual(job_id, 19695)
    self.assertHandler(rlib2.R_2_instances_name_export)
    self.assertItems(["inst2"])

    data = serializer.LoadJson(self.rapi.GetLastRequestData())
    self.assertEqual(data["mode"], "local")
    self.assertEqual(data["destination"], "nodeX")
    self.assertEqual(data["shutdown"], True)

  def testGetJobs(self):
    self.rapi.AddResponse('[ { "id": "123", "uri": "\\/2\\/jobs\\/123" },'
                          '  { "id": "124", "uri": "\\/2\\/jobs\\/124" } ]')
    self.assertEqual([123, 124], self.client.GetJobs())
    self.assertHandler(rlib2.R_2_jobs)

  def testGetJobStatus(self):
    self.rapi.AddResponse("{\"foo\": \"bar\"}")
    self.assertEqual({"foo": "bar"}, self.client.GetJobStatus(1234))
    self.assertHandler(rlib2.R_2_jobs_id)
    self.assertItems(["1234"])

  def testWaitForJobChange(self):
    fields = ["id", "summary"]
    expected = {
      "job_info": [123, "something"],
      "log_entries": [],
      }

    self.rapi.AddResponse(serializer.DumpJson(expected))
    result = self.client.WaitForJobChange(123, fields, [], -1)
    self.assertEqualValues(expected, result)
    self.assertHandler(rlib2.R_2_jobs_id_wait)
    self.assertItems(["123"])

  def testCancelJob(self):
    self.rapi.AddResponse("[true, \"Job 123 will be canceled\"]")
    self.assertEqual([True, "Job 123 will be canceled"],
                     self.client.CancelJob(999, dry_run=True))
    self.assertHandler(rlib2.R_2_jobs_id)
    self.assertItems(["999"])
    self.assertDryRun()

  def testGetNodes(self):
    self.rapi.AddResponse("[ { \"id\": \"node1\", \"uri\": \"uri1\" },"
                          " { \"id\": \"node2\", \"uri\": \"uri2\" } ]")
    self.assertEqual(["node1", "node2"], self.client.GetNodes())
    self.assertHandler(rlib2.R_2_nodes)

    self.rapi.AddResponse("[ { \"id\": \"node1\", \"uri\": \"uri1\" },"
                          " { \"id\": \"node2\", \"uri\": \"uri2\" } ]")
    self.assertEqual([{"id": "node1", "uri": "uri1"},
                      {"id": "node2", "uri": "uri2"}],
                     self.client.GetNodes(bulk=True))
    self.assertHandler(rlib2.R_2_nodes)
    self.assertBulk()

  def testGetNode(self):
    self.rapi.AddResponse("{}")
    self.assertEqual({}, self.client.GetNode("node-foo"))
    self.assertHandler(rlib2.R_2_nodes_name)
    self.assertItems(["node-foo"])

  def testEvacuateNode(self):
    self.rapi.AddResponse("9876")
    job_id = self.client.EvacuateNode("node-1", remote_node="node-2")
    self.assertEqual(9876, job_id)
    self.assertHandler(rlib2.R_2_nodes_name_evacuate)
    self.assertItems(["node-1"])
    self.assertQuery("remote_node", ["node-2"])

    self.rapi.AddResponse("8888")
    job_id = self.client.EvacuateNode("node-3", iallocator="hail", dry_run=True)
    self.assertEqual(8888, job_id)
    self.assertItems(["node-3"])
    self.assertQuery("iallocator", ["hail"])
    self.assertDryRun()

    self.assertRaises(client.GanetiApiError,
                      self.client.EvacuateNode,
                      "node-4", iallocator="hail", remote_node="node-5")

  def testMigrateNode(self):
    self.rapi.AddResponse("1111")
    self.assertEqual(1111, self.client.MigrateNode("node-a", dry_run=True))
    self.assertHandler(rlib2.R_2_nodes_name_migrate)
    self.assertItems(["node-a"])
    self.assertQuery("live", ["1"])
    self.assertDryRun()

  def testGetNodeRole(self):
    self.rapi.AddResponse("\"master\"")
    self.assertEqual("master", self.client.GetNodeRole("node-a"))
    self.assertHandler(rlib2.R_2_nodes_name_role)
    self.assertItems(["node-a"])

  def testSetNodeRole(self):
    self.rapi.AddResponse("789")
    self.assertEqual(789,
        self.client.SetNodeRole("node-foo", "master-candidate", force=True))
    self.assertHandler(rlib2.R_2_nodes_name_role)
    self.assertItems(["node-foo"])
    self.assertQuery("force", ["1"])
    self.assertEqual("\"master-candidate\"", self.rapi.GetLastRequestData())

  def testGetNodeStorageUnits(self):
    self.rapi.AddResponse("42")
    self.assertEqual(42,
        self.client.GetNodeStorageUnits("node-x", "lvm-pv", "fields"))
    self.assertHandler(rlib2.R_2_nodes_name_storage)
    self.assertItems(["node-x"])
    self.assertQuery("storage_type", ["lvm-pv"])
    self.assertQuery("output_fields", ["fields"])

  def testModifyNodeStorageUnits(self):
    self.rapi.AddResponse("14")
    self.assertEqual(14,
        self.client.ModifyNodeStorageUnits("node-z", "lvm-pv", "hda"))
    self.assertHandler(rlib2.R_2_nodes_name_storage_modify)
    self.assertItems(["node-z"])
    self.assertQuery("storage_type", ["lvm-pv"])
    self.assertQuery("name", ["hda"])
    self.assertQuery("allocatable", None)

    for allocatable, query_allocatable in [(True, "1"), (False, "0")]:
      self.rapi.AddResponse("7205")
      job_id = self.client.ModifyNodeStorageUnits("node-z", "lvm-pv", "hda",
                                                  allocatable=allocatable)
      self.assertEqual(7205, job_id)
      self.assertHandler(rlib2.R_2_nodes_name_storage_modify)
      self.assertItems(["node-z"])
      self.assertQuery("storage_type", ["lvm-pv"])
      self.assertQuery("name", ["hda"])
      self.assertQuery("allocatable", [query_allocatable])

  def testRepairNodeStorageUnits(self):
    self.rapi.AddResponse("99")
    self.assertEqual(99, self.client.RepairNodeStorageUnits("node-z", "lvm-pv",
                                                            "hda"))
    self.assertHandler(rlib2.R_2_nodes_name_storage_repair)
    self.assertItems(["node-z"])
    self.assertQuery("storage_type", ["lvm-pv"])
    self.assertQuery("name", ["hda"])

  def testGetNodeTags(self):
    self.rapi.AddResponse("[\"fry\", \"bender\"]")
    self.assertEqual(["fry", "bender"], self.client.GetNodeTags("node-k"))
    self.assertHandler(rlib2.R_2_nodes_name_tags)
    self.assertItems(["node-k"])

  def testAddNodeTags(self):
    self.rapi.AddResponse("1234")
    self.assertEqual(1234,
        self.client.AddNodeTags("node-v", ["awesome"], dry_run=True))
    self.assertHandler(rlib2.R_2_nodes_name_tags)
    self.assertItems(["node-v"])
    self.assertDryRun()
    self.assertQuery("tag", ["awesome"])

  def testDeleteNodeTags(self):
    self.rapi.AddResponse("16861")
    self.assertEqual(16861, self.client.DeleteNodeTags("node-w", ["awesome"],
                                                       dry_run=True))
    self.assertHandler(rlib2.R_2_nodes_name_tags)
    self.assertItems(["node-w"])
    self.assertDryRun()
    self.assertQuery("tag", ["awesome"])


if __name__ == '__main__':
  client.UsesRapiClient(testutils.GanetiTestProgram)()<|MERGE_RESOLUTION|>--- conflicted
+++ resolved
@@ -128,15 +128,10 @@
   def test(self):
     self.assertEqual(client.GANETI_RAPI_PORT, constants.DEFAULT_RAPI_PORT)
     self.assertEqual(client.GANETI_RAPI_VERSION, constants.RAPI_VERSION)
-<<<<<<< HEAD
     self.assertEqual(client.HTTP_APP_JSON, http.HTTP_APP_JSON)
     self.assertEqual(client._REQ_DATA_VERSION_FIELD, rlib2._REQ_DATA_VERSION)
     self.assertEqual(client._INST_CREATE_REQV1, rlib2._INST_CREATE_REQV1)
-=======
-    self.assertEqual(client._REQ_DATA_VERSION_FIELD, rlib2._REQ_DATA_VERSION)
-    self.assertEqual(client._INST_CREATE_REQV1, rlib2._INST_CREATE_REQV1)
     self.assertEqual(client._INST_NIC_PARAMS, constants.INIC_PARAMS)
->>>>>>> 48436b97
 
 
 class RapiMockTest(unittest.TestCase):
@@ -541,7 +536,7 @@
         self.assertDryRun()
         self.assertEqual(self.rapi.CountPending(), 0)
 
-        data = serializer.LoadJson(self.http.last_request.data)
+        data = serializer.LoadJson(self.rapi.GetLastRequestData())
         self.assertEqual(data["name"], "inst1.example.com")
         self.assertEqual(data["disk_template"], "plain")
         self.assertEqual(data["pnode"], "node99")
